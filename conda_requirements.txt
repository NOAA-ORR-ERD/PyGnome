# Documents the conda packages required for PyGnome
#  this covers py_gnome and the oil_library
#  This should be the minimal conda install
#  install with:
#  conda install --file conda_requirements.txt
# These packages would all be in one of the following channels:
# defaults
# conda-forge
# NOAA-ORR-ERD

python=2.7.*
setuptools>=23.0
numpy=1.11.*
scipy>=0.18.*
gsw=3.0.3
psutil>=4.3
progressbar>=2.3
pyzmq>=16
six>=1.10
geojson>=1.3
repoze.lru>=0.6
colander>=1.2
sqlalchemy>=0.7.6
zope.interface>=4.1
zope.sqlalchemy>=0.7.6
<<<<<<< HEAD
# geos>=3.4.2    # dependency of libgdal-2.0.0-1
#libgdal=2.0.0=0  # dependency of gdal, newer versions have bad geos dependency
#krb5>=1.14       # dependency of gdal, not installed automatically
gdal>=2.1
netCDF4>=1.2.2  # v1.2.4 needs gdal 2.1, which seems to be broken
=======
gdal>=2.1.1
netCDF4=1.2.7
>>>>>>> fa56a803
awesome-slugify>=1.6
regex>=2014.12
unidecode>=0.04.19
pyshp>=1.2
pyugrid>=0.2.2
pysgrid>=0.3.3

# NOAA maintained packages
unit_conversion=2.5.5
cell_tree2d>=0.3.0
py_gd>=0.1.5 # libgd should get brought in automatically

# required for building
cython=0.24.1

# nice to have for development, not required to run
pytest
testfixtures
matplotlib
sphinx
ipython
<|MERGE_RESOLUTION|>--- conflicted
+++ resolved
@@ -23,16 +23,8 @@
 sqlalchemy>=0.7.6
 zope.interface>=4.1
 zope.sqlalchemy>=0.7.6
-<<<<<<< HEAD
-# geos>=3.4.2    # dependency of libgdal-2.0.0-1
-#libgdal=2.0.0=0  # dependency of gdal, newer versions have bad geos dependency
-#krb5>=1.14       # dependency of gdal, not installed automatically
-gdal>=2.1
-netCDF4>=1.2.2  # v1.2.4 needs gdal 2.1, which seems to be broken
-=======
 gdal>=2.1.1
 netCDF4=1.2.7
->>>>>>> fa56a803
 awesome-slugify>=1.6
 regex>=2014.12
 unidecode>=0.04.19
