--- conflicted
+++ resolved
@@ -53,11 +53,7 @@
 
 
 # NOAA maintained packages
-<<<<<<< HEAD
-gridded>=0.6.0
-=======
 gridded>=0.6.1
->>>>>>> 692afe61
 pynucos
 cell_tree2d
 py_gd>=2.2
