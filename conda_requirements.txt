# Documents the conda packages required for PyGnome
#
#  This should be the minimal conda install to run PyGNOME
#  See:
#    conda_requirements_build.txt for build requirements
#    conda_requirements_test for testing requirements
#    conda_requirements_docs.txt requirements for building the sphinx docs

#  install with:
#    conda install --file conda_requirements.txt
#
#  or create an environmemnt:
#    conda create -n gnome python=3.10 --file conda_requirements.txt
#   (python version is not specified in the conda_requirements file)
# if you want a full development environment,
# you can install the whole thing at once:
#
# conda create -n gnome python=3.10 --file conda_requirements.txt --file conda_requirements_build.txt --file conda_requirements_test.txt --file conda_requirements_docs.txt


# These packages should all be in one of the following channels:
# defaults
# conda-forge

# it'll probably work with 3.9 -- 3.11, but CI is testing with 3.10

python>=3.9,<3.12

## System libs
colander <2
progressbar
psutil
python-dateutil
pyzmq
# Needed for multiprocessing, which is currently broken
# pyzmq
# tornado
# tblib

## Base numerical libs
numpy
scipy

## Modeling libs
gsw
netCDF4
trimesh

## Spatial Libs
geojson
geopandas
mapbox_earcut
pyogrio
pyproj
shapely

# NOAA maintained packages
<<<<<<< HEAD
gridded>=0.5.8
pynucos=3.1.*
=======
gridded>=0.6.5
pynucos=3.2.*
>>>>>>> fea9673e
cell_tree2d
py_gd>=2.2
adios_db>=1.1


<|MERGE_RESOLUTION|>--- conflicted
+++ resolved
@@ -55,15 +55,8 @@
 shapely
 
 # NOAA maintained packages
-<<<<<<< HEAD
-gridded>=0.5.8
-pynucos=3.1.*
-=======
 gridded>=0.6.5
 pynucos=3.2.*
->>>>>>> fea9673e
 cell_tree2d
 py_gd>=2.2
-adios_db>=1.1
-
-
+adios_db>=1.1