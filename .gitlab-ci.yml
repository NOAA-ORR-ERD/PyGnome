variables:
  PYTHON_VER: "3.9"

stages:
  - compile
  - test
  - build

cache:
  paths:
    - ./$CI_PIPELINE_ID

before_script:
  - pwd
  - echo $CI_PIPELINE_ID
  - source activate ./$CI_PIPELINE_ID

configure_env:
  stage: .pre
  tags:
    - docker
    - linux
  image: registry.orr.noaa.gov/erd/centos-conda/centos7-python$PYTHON_VER
  before_script:
    - echo '' # manual override of before_script because we're on runner 12.3 and inherit options are only 12.9+
  script:
    - conda create --prefix ./$CI_PIPELINE_ID
  artifacts:
    expire_in: 5 days
    paths:
      - ./$CI_PIPELINE_ID

compile_pygnome:
  stage: compile
  tags:
    - docker
    - linux
  image: registry.orr.noaa.gov/erd/centos-conda/centos7-python$PYTHON_VER
  script:
    - echo "compiling PyGNOME"
    - yum install gcc gcc-c++ make libXext libSM libXrender -y

    # get the adios_db code: needed for tests and requirements
    - git clone --depth 1 -b develop https://gitlab-ci-token:${CI_JOB_TOKEN}@gitlab.orr.noaa.gov/gnome/oil_database/oil_database.git
    - conda install -y python=$PYTHON_VER --file conda_requirements.txt
                                          --file conda_requirements_build.txt
                                          --file oil_database/adios_db/conda_requirements.txt

    # install adios_db
    - pip install oil_database/adios_db/

    - cd ./py_gnome
    - python setup.py install

    - cd ../  # make sure that it won't find the source gnome package.
    - python -c "import gnome"  # make sure that it imports

    # need extra requirements for the docs
    - conda install -y --file conda_requirements_docs.txt
    - cd py_gnome/documentation && make html  # build the docs
  artifacts:
    when: always
    expire_in: 15 days
    paths:
      - ./$CI_PIPELINE_ID
      - ./py_gnome/documentation/build/html
      - ./deploy_requirements.txt

# test_pygnome_develop:
#   stage: test
#   except:
#     - master
#     - production
#   tags:
#     - docker
#     - linux
#   allow_failure: true
#   image: registry.orr.noaa.gov/erd/centos-conda/centos7-python$PYTHON_VER
#   script:
#     - conda install -y --file conda_requirements_test.txt
#     - cd ./py_gnome/tests/unit_tests && pytest --runslow

test_pygnome:
  stage: test
  # except:
  #   - develop
  tags:
    - docker
    - linux
  allow_failure: false
  image: registry.orr.noaa.gov/erd/centos-conda/centos7-python$PYTHON_VER
  script:
    - conda install -y --file conda_requirements_test.txt
    - cd ./py_gnome/tests/unit_tests && pytest --runslow

# We will not build a windows docker image, but we do want to know if there are
# any windows specific problems.
# So this job tries to compile PyGnome on Windows and run the pytests.
#
<<<<<<< HEAD
# Unfortunately, the Windows GitLab runner is running PowerShell, so it can't
# really be a true apples-to-apples test of a normal manual install on windows.
# Oh well, at least we can test the code.
#
test_pygnome_windows:
  stage: test
  tags:
    - windows
    - visual-studio-22
  allow_failure: true
  before_script:
    - Get-Location
    - dir
    - echo $CI_PIPELINE_ID
    - activate ./$CI_PIPELINE_ID
    - conda config --add channels defaults
    - conda config --add channels conda-forge
    - conda config --get channels
    - conda config --set channel_priority strict
  script:
    - echo "Building and testing PyGNOME"

    # make sure our conda package is first in the path
    - $Env:Path = 'C:\ProgramData\Miniconda3\Library\bin;' + $Env:Path
    - $Env:Path = 'C:\ProgramData\Miniconda3\;' + $Env:Path
    - $Env:Path = 'C:\ProgramData\Miniconda3\Scripts;' + $Env:Path

    - echo "Our environemt vars:"
    - $Env:Path

    - echo "Python is running from:"
    - python -c "import sys; print(sys.executable)"

    # get the adios_db code: needed for tests and requirements
    - git clone --depth 1 -b develop https://gitlab-ci-token:${CI_JOB_TOKEN}@gitlab.orr.noaa.gov/gnome/oil_database/oil_database.git

    - conda install -y python=$PYTHON_VER mamba
    - echo "Setting up conda environment"
    # - conda install -y python=$PYTHON_VER --file conda_requirements.txt
    #                                       --file conda_requirements_build.txt
    #                                       --file conda_requirements_test.txt
    #                                       --file oil_database/adios_db/conda_requirements.txt
    - mamba install -y python=$PYTHON_VER --file conda_requirements.txt
                                          --file conda_requirements_build.txt
                                          --file conda_requirements_test.txt
                                          --file oil_database/adios_db/conda_requirements.txt
=======
# test_pygnome_windows:
#   stage: test
#   tags:
#     - windows
#     - visual-studio-22
#   allow_failure: true
#   before_script:
#     - echo $CWD
#     - dir
#     - echo $CI_PIPELINE_ID
#     - activate ./$CI_PIPELINE_ID
#     - conda config --add channels defaults
#     - conda config --add channels conda-forge
#     - conda config --get channels
#   script:
#     - echo "compiling PyGNOME"

#     # get the adios_db code: needed for tests and requirements
#     - git clone --depth 1 -b develop https://gitlab-ci-token:${CI_JOB_TOKEN}@gitlab.orr.noaa.gov/gnome/oil_database/oil_database.git
#     - conda install -y python=$PYTHON_VER --file conda_requirements.txt
#                                           --file conda_requirements_build.txt
#                                           --file oil_database/adios_db/conda_requirements.txt
>>>>>>> 01cc4a5c

#     # install adios_db
#     - pip install oil_database/adios_db/

<<<<<<< HEAD
    - echo "Building PyGNOME"
    - cd ./py_gnome
    - python setup.py install
=======
#     - cd ./py_gnome
#     - python setup.py install
>>>>>>> 01cc4a5c

#     - cd ../  # make sure that it won't find the source gnome package.
#     - python -c "import gnome"  # make sure that it imports

<<<<<<< HEAD
    - cd ./py_gnome/tests/unit_tests
    - pytest --runslow
    - cd ../../..
=======
#     - conda install -y --file conda_requirements_test.txt
#     - cd ./py_gnome/tests/unit_tests
#     - pytest --runslow
#     - cd ../../..
>>>>>>> 01cc4a5c

build_develop:
  stage: build
  only:
    - develop
  tags:
    - shell
    - build
  before_script:
    - echo '' # manual override of before_script because we're on runner 12.3 and inherit options are only 12.9+
  script:
    # get the adios_db code, so we can install it in the docker image
    # note -- is should already be there
    - git clone --depth 1 -b develop https://gitlab-ci-token:${CI_JOB_TOKEN}@gitlab.orr.noaa.gov/gnome/oil_database/oil_database.git

    # build the py_gnome image
    - docker login -u $CI_REGISTRY_USER -p $CI_REGISTRY_PASSWORD $CI_REGISTRY
    - docker build . --build-arg PYTHON_VER=$PYTHON_VER -t registry.orr.noaa.gov/gnome/pygnome:develop
    - docker push registry.orr.noaa.gov/gnome/pygnome:develop

build_main:
  stage: build
  only:
    - main
  tags:
    - shell
    - build
  before_script:
    - echo '' # manual override of before_script because we're on runner 12.3 and inherit options are only 12.9+
  script:
    # get the adios_db code, so we can install it in the docker image
    # note -- is should already be there
    - git clone --depth 1 -b production https://gitlab-ci-token:${CI_JOB_TOKEN}@gitlab.orr.noaa.gov/gnome/oil_database/oil_database.git

    # build the docs image
    - docker build -f dockerfile-docs ./py_gnome/documentation/build/html -t registry.orr.noaa.gov/gnome/pygnome/docs
    - docker login -u $CI_REGISTRY_USER -p $CI_REGISTRY_PASSWORD $CI_REGISTRY
    - docker push registry.orr.noaa.gov/gnome/pygnome/docs
    
    # build the py_gnome image
    - docker login -u $CI_REGISTRY_USER -p $CI_REGISTRY_PASSWORD $CI_REGISTRY
    - docker build . --build-arg PYTHON_VER=$PYTHON_VER -t registry.orr.noaa.gov/gnome/pygnome:main
    - docker push registry.orr.noaa.gov/gnome/pygnome:main
    
build_production:
  stage: build
  only:
    - production
  tags:
     - shell
     - build
  before_script:
    - echo ''
  script:
    # get the adios_db code, so we can install it in the docker image
    - git clone --depth 1 -b production https://gitlab-ci-token:${CI_JOB_TOKEN}@gitlab.orr.noaa.gov/gnome/oil_database/oil_database.git

    - docker login -u $CI_REGISTRY_USER -p $CI_REGISTRY_PASSWORD $CI_REGISTRY
    - docker build . --build-arg PYTHON_VER=$PYTHON_VER -t registry.orr.noaa.gov/gnome/pygnome:production
    - docker push registry.orr.noaa.gov/gnome/pygnome:production<|MERGE_RESOLUTION|>--- conflicted
+++ resolved
@@ -97,7 +97,6 @@
 # any windows specific problems.
 # So this job tries to compile PyGnome on Windows and run the pytests.
 #
-<<<<<<< HEAD
 # Unfortunately, the Windows GitLab runner is running PowerShell, so it can't
 # really be a true apples-to-apples test of a normal manual install on windows.
 # Oh well, at least we can test the code.
@@ -144,56 +143,20 @@
                                           --file conda_requirements_build.txt
                                           --file conda_requirements_test.txt
                                           --file oil_database/adios_db/conda_requirements.txt
-=======
-# test_pygnome_windows:
-#   stage: test
-#   tags:
-#     - windows
-#     - visual-studio-22
-#   allow_failure: true
-#   before_script:
-#     - echo $CWD
-#     - dir
-#     - echo $CI_PIPELINE_ID
-#     - activate ./$CI_PIPELINE_ID
-#     - conda config --add channels defaults
-#     - conda config --add channels conda-forge
-#     - conda config --get channels
-#   script:
-#     - echo "compiling PyGNOME"
-
-#     # get the adios_db code: needed for tests and requirements
-#     - git clone --depth 1 -b develop https://gitlab-ci-token:${CI_JOB_TOKEN}@gitlab.orr.noaa.gov/gnome/oil_database/oil_database.git
-#     - conda install -y python=$PYTHON_VER --file conda_requirements.txt
-#                                           --file conda_requirements_build.txt
-#                                           --file oil_database/adios_db/conda_requirements.txt
->>>>>>> 01cc4a5c
 
 #     # install adios_db
 #     - pip install oil_database/adios_db/
 
-<<<<<<< HEAD
     - echo "Building PyGNOME"
     - cd ./py_gnome
     - python setup.py install
-=======
-#     - cd ./py_gnome
-#     - python setup.py install
->>>>>>> 01cc4a5c
 
 #     - cd ../  # make sure that it won't find the source gnome package.
 #     - python -c "import gnome"  # make sure that it imports
 
-<<<<<<< HEAD
     - cd ./py_gnome/tests/unit_tests
     - pytest --runslow
     - cd ../../..
-=======
-#     - conda install -y --file conda_requirements_test.txt
-#     - cd ./py_gnome/tests/unit_tests
-#     - pytest --runslow
-#     - cd ../../..
->>>>>>> 01cc4a5c
 
 build_develop:
   stage: build
@@ -232,7 +195,7 @@
     - docker build -f dockerfile-docs ./py_gnome/documentation/build/html -t registry.orr.noaa.gov/gnome/pygnome/docs
     - docker login -u $CI_REGISTRY_USER -p $CI_REGISTRY_PASSWORD $CI_REGISTRY
     - docker push registry.orr.noaa.gov/gnome/pygnome/docs
-    
+
     # build the py_gnome image
     - docker login -u $CI_REGISTRY_USER -p $CI_REGISTRY_PASSWORD $CI_REGISTRY
     - docker build . --build-arg PYTHON_VER=$PYTHON_VER -t registry.orr.noaa.gov/gnome/pygnome:main
