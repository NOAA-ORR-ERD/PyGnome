--- conflicted
+++ resolved
@@ -64,11 +64,7 @@
     paths:
       - ./$CI_PIPELINE_ID
       - ./py_gnome/documentation/build/html
-<<<<<<< HEAD
       - ./conda_packages.txt
-=======
-      - ./deploy_requirements.txt
->>>>>>> 97bb561f
 
 test_pygnome:
   stage: test
