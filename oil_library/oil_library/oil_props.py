--- conflicted
+++ resolved
@@ -120,15 +120,9 @@
         #
         # mass_fraction =
         # [m0_s, m0_a, m1_s, m1_a, ..., m_resins, m_asphaltenes]
-<<<<<<< HEAD
         self.max_cuts = 5
         self._component_frac_bp()
         self._component_mw()
-=======
-        self._num_pc = 12
-        self._temperature = temperature
-        self._update_component_props()
->>>>>>> 431939cc
 
     def __repr__(self):
         return ('{0.__class__.__module__}.{0.__class__.__name__}('
@@ -337,7 +331,7 @@
         last_frac = 0.0
         for ix, cut in enumerate(self._r_oil.cuts):
             if ix < (self.max_cuts * 2):
-                self.boiling_point.append(cut.vapor_temp)
+                self.boiling_point.append(cut.vapor_temp_k)
                 self.mass_fraction.append(cut.fraction - last_frac)
                 last_frac = cut.fraction
         self._add_resins_asphalt(self.get('resins'))
@@ -375,7 +369,6 @@
         self.mass_fraction defined as:
         [m0_s, m0_a, m1_s, m1_a, ..., m_resins, m_asphaltenes]
         '''
-<<<<<<< HEAD
         self.mass_fraction = []
         self.boiling_point = []
         if len(self._r_oil.cuts) > 0:
@@ -383,24 +376,6 @@
         else:
             # no distillation cut data
             self._frac_bp_estimated()
-=======
-        # mass components are for [saturates, aromatics, resins, asphaltenes]
-        self.mass_fraction = [0.] * (self.num_pc)
-        self.mass_fraction[0] = 1.
-
-        api = self.get('api')
-        if not (api and api > 0.0):
-            orig_temp = self._temperature
-            self._temperature = 273.15 + 15
-
-            api = (141.5 * 1000 / self.density) - 131.5
-
-            self._temperature = orig_temp
-
-        self.boiling_point = boiling_point(self.num_pc - 2, api)
-
-        self.mw = []
->>>>>>> 431939cc
 
     def _component_mw(self):
         'estimate molecular weights of components'
