#!/usr/bin/env python

##fixme: add test for some LEs being not-released, off_map, etc...

"""
test code for the simple_mover class

designed to be run with py.test
"""

import numpy as np

from gnome.movers import simple_mover
from gnome.utilities.projections import FlatEarthProjection as proj

from ..conftest import sample_sc_release


def test_basic_move():

    # initilizes to long, lat, z = 0.0, 0.0, 0.0

    sp = sample_sc_release(num_elements=5)
    mover = simple_mover.SimpleMover(velocity=(1.0, 10.0, 0.0))

    delta = mover.get_move(sp, time_step=100.0, model_time=None)
    print(delta)

    # expected = np.zeros_like(delta)

    expected = proj.meters_to_lonlat((100.0, 1000.0, 0.0), (0.0, 0.0, 0.0))

    assert np.all(delta == expected)


def test_basic_move_backward():

    # initilizes to long, lat, z = 0.0, 0.0, 0.0

    sp = sample_sc_release(num_elements=5)
    mover = simple_mover.SimpleMover(velocity=(1.0, 10.0, 0.0))

    delta = mover.get_move(sp, time_step=-100.0, model_time=None)
    print(delta)

    # expected = moves in opposite direction

    expected = proj.meters_to_lonlat((-100.0, -1000.0, 0.0), (0.0, 0.0,
            0.0))

    assert np.all(delta == expected)


def test_basic_move_backward():

    # initilizes to long, lat, z = 0.0, 0.0, 0.0

    sp = sample_sc_release(num_elements=5)
    mover = simple_mover.SimpleMover(velocity=(1.0, 10.0, 0.0))

    delta = mover.get_move(sp, time_step=-100.0, model_time=None)
    print(delta)

    # expected = moves in opposite direction

    expected = proj.meters_to_lonlat((-100.0, -1000.0, 0.0), (0.0, 0.0,
            0.0))

    assert np.alltrue(delta == expected)


def test_north():
    sp = sample_sc_release(num_elements=10, start_pos=(20, 0.0, 0.0))

    mover = simple_mover.SimpleMover(velocity=(0.0, 10, 0.0))

    delta = mover.get_move(sp, time_step=100.0, model_time=None)

    # expected = np.zeros_like(delta)

    expected = proj.meters_to_lonlat((0.0, 1000.0, 0.0), (0.0, 0.0,
            0.0))
    assert np.all(delta == expected)


def test_uncertainty():
    sp = sample_sc_release(num_elements=1000, start_pos=(0.0, 0.0,
                            0.0))

    u_sp = sample_sc_release(num_elements=1000, start_pos=(0.0, 0.0,
                              0.0), uncertain=True)

    mover = simple_mover.SimpleMover(velocity=(10.0, 10.0, 0.0))

    delta = mover.get_move(sp, time_step=100, model_time=None)
    u_delta = mover.get_move(u_sp, time_step=100, model_time=None)

    # expected = np.zeros_like(delta)

    expected = proj.meters_to_lonlat((1000.0, 1000.0, 0.0), (0.0, 0.0,
            0.0))

    assert np.all(delta == expected)

    # but uncertain spills should be different:

    assert not np.all(u_delta == expected)

    # the mean should be close:
    # this is the smallest tolerance that consistently passed -- good enough?

    assert np.allclose(np.mean(delta, 0), np.mean(u_delta, 0),
                       rtol=1.7e-1)


def test_uncertainty_backward():
    sp = sample_sc_release(num_elements=1000, start_pos=(0.0, 0.0,
                            0.0))

    u_sp = sample_sc_release(num_elements=1000, start_pos=(0.0, 0.0,
                              0.0), uncertain=True)

    mover = simple_mover.SimpleMover(velocity=(10.0, 10.0, 0.0))

    delta = mover.get_move(sp, time_step=-100, model_time=None)
    u_delta = mover.get_move(u_sp, time_step=-100, model_time=None)

    # expected = np.zeros_like(delta)

    expected = proj.meters_to_lonlat((-1000.0, -1000.0, 0.0), (0.0, 0.0,
            0.0))

    assert np.all(delta == expected)

    # but uncertain spills should be different:

    assert not np.all(u_delta == expected)

    # the mean should be close:
<<<<<<< HEAD
=======
    # this is the smallest tolerance that consistently passed -- good enough?

    assert np.allclose(np.mean(delta, 0), np.mean(u_delta, 0),
                       rtol=1.7e-1)


def test_uncertainty_backward():
    sp = sample_sc_release(num_elements=1000, start_pos=(0.0, 0.0,
                            0.0))

    u_sp = sample_sc_release(num_elements=1000, start_pos=(0.0, 0.0,
                              0.0), uncertain=True)

    mover = simple_mover.SimpleMover(velocity=(10.0, 10.0, 0.0))

    delta = mover.get_move(sp, time_step=-100, model_time=None)
    u_delta = mover.get_move(u_sp, time_step=-100, model_time=None)

    # expected = np.zeros_like(delta)

    expected = proj.meters_to_lonlat((-1000.0, -1000.0, 0.0), (0.0, 0.0,
            0.0))

    assert np.alltrue(delta == expected)

    # but uncertain spills should be different:

    assert not np.alltrue(u_delta == expected)

    # the mean should be close:
>>>>>>> a086ba89

    assert np.allclose(np.mean(delta, 0), np.mean(u_delta, 0),
                       rtol=1.7e-1)

<|MERGE_RESOLUTION|>--- conflicted
+++ resolved
@@ -137,8 +137,6 @@
     assert not np.all(u_delta == expected)
 
     # the mean should be close:
-<<<<<<< HEAD
-=======
     # this is the smallest tolerance that consistently passed -- good enough?
 
     assert np.allclose(np.mean(delta, 0), np.mean(u_delta, 0),
@@ -169,7 +167,6 @@
     assert not np.alltrue(u_delta == expected)
 
     # the mean should be close:
->>>>>>> a086ba89
 
     assert np.allclose(np.mean(delta, 0), np.mean(u_delta, 0),
                        rtol=1.7e-1)
