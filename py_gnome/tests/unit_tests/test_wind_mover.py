from gnome import movers

from gnome import basic_types, weather
from gnome.spill_container import TestSpillContainer
from gnome.utilities import time_utils, transforms, convert
from gnome.utilities import projections

import numpy as np

from datetime import timedelta, datetime
import pytest

from hazpy import unit_conversion

def test_exceptions():
    """
    Test ValueError exception thrown if improper input arguments
    """
    with pytest.raises(TypeError):
        movers.WindMover()
        
    with pytest.raises(ValueError):
        file = r"SampleData/WindDataFromGnome.WND"
        wind = weather.Wind(file=file)
        now = datetime.now()
        movers.WindMover(wind, is_active_start=now, is_active_stop=now)

# tolerance for np.allclose(..) function
atol = 1e-14
rtol = 1e-14

def test_read_file_init():
    """
    initialize from a long wind file
    """
    file = r"SampleData/WindDataFromGnome.WND"
    wind = weather.Wind(file=file)
    wm = movers.WindMover(wind)
    wind_ts = wind.get_timeseries(data_format=basic_types.data_format.wind_uv, units='meter per second')
    _defaults(wm)   # check defaults set correctly
    cpp_timeseries = _get_timeseries_from_cpp(wm)
    _assert_timeseries_equivalence(cpp_timeseries, wind_ts)

    # make sure default user_units is correct and correctly called
    # NOTE: Following functionality is already tested in test_wind.py, but what the heck - do it here too.
    wind_ts = wind.get_timeseries(data_format=basic_types.data_format.wind_uv)
    cpp_timeseries['value'] = unit_conversion.convert('Velocity','meter per second',wind.user_units,cpp_timeseries['value'])
    _assert_timeseries_equivalence(cpp_timeseries, wind_ts)
   
def test_timeseries_init(wind_circ):
   """
   test default properties of the object are initialized correctly
   """
   wm = movers.WindMover(wind_circ['wind'])
   _defaults(wm)
   cpp_timeseries = _get_timeseries_from_cpp(wm)
   assert np.all(cpp_timeseries['time'] == wind_circ['uv']['time'])
   assert np.allclose(cpp_timeseries['value'], wind_circ['uv']['value'], atol, rtol)
   
   
def test_properties(wind_circ):
   """
   test setting the properties of the object
   """
   wm = movers.WindMover(wind_circ['wind'])
   
   wm.uncertain_duration = 1
   wm.uncertain_time_delay = 2
   wm.uncertain_speed_scale = 3
   wm.uncertain_angle_scale = 4
   
   assert wm.uncertain_duration == 1
   assert wm.uncertain_time_delay == 2
   assert wm.uncertain_speed_scale == 3
   assert wm.uncertain_angle_scale == 4    
   
   
def test_update_wind(wind_circ):
   """
   create a wind object and update it's timeseries. Make sure the internal C++ WindMover's properties have also changed
   """
   o_wind = wind_circ['wind']           # original wind value
   wm  = movers.WindMover(o_wind)  # define wind mover
   
   # update wind timeseries - default data_format is magnitude_direction
   t_dtv = np.zeros((3,), dtype=basic_types.datetime_value_2d).view(dtype=np.recarray)
   t_dtv.time = [datetime(2012,11,06,20,0+i,30) for i in range(3)]
   t_dtv.value= np.random.uniform(1,5, (3,2) )
   o_wind.set_timeseries(t_dtv, units='meters per second', data_format=basic_types.data_format.wind_uv)
   
   cpp_timeseries = _get_timeseries_from_cpp(wm)
   assert np.all(cpp_timeseries['time'] == t_dtv.time)
   assert np.allclose(cpp_timeseries['value'], t_dtv.value, atol, rtol)
   
   # set the wind timeseries back to test fixture values
   o_wind.set_timeseries(wind_circ['rq'], units='meters per second')
   cpp_timeseries = _get_timeseries_from_cpp(wm)
   assert np.all(cpp_timeseries['time'] == wind_circ['uv']['time'])
   assert np.allclose(cpp_timeseries['value'], wind_circ['uv']['value'], atol, rtol)
  
def spill_ex():
   """
   example point release spill with 5 particles for testing
   """
   from gnome import spill
   num_le = 5
   #start_pos = np.zeros((num_le,3), dtype=basic_types.world_point_type)
   start_pos = (3., 6., 0.)
   rel_time = datetime(2012, 8, 20, 13)    # yyyy/month/day/hr/min/sec
   #pSpill = TestSpillContainer(num_le, start_pos, rel_time, persist=-1)
   #fixme: what to do about persistance?
   pSpill = TestSpillContainer(num_le, start_pos, rel_time)
   return pSpill


class TestWindMover:
    """
    gnome.WindMover() test

<<<<<<< HEAD
    """
    def __init__(self):
        time_step = 15 * 60 # seconds
        self.spill = spill_ex()
        rel_time = self.spill.spills[0].release_time # digging a bit deep...
        model_time = time_utils.sec_to_date(time_utils.date_to_sec(rel_time) + 1)

        time_val = np.zeros((1,), dtype=basic_types.datetime_value_2d)  # value is given as (r,theta)
        time_val['time']  = np.datetime64( rel_time.isoformat() )
        time_val['value'] = (2., 25.)
        wind = weather.Wind(timeseries=time_val, units='meters per second')
        self.wm = movers.WindMover(wind)

    def test_string_repr_no_errors(self):
        print
        print "======================"
        print "repr(WindMover): "
        print repr( self.wm)
        print
        print "str(WindMover): "
        print str(self.wm)
        assert True

    def test_id_matches_builtin_id(self):
        assert id(self.wm) == self.wm.id

    def test_get_move(self):
        """
        Test the get_move(...) results in WindMover match the expected delta
        """
        self.spill.prepare_for_model_step(self.model_time, self.time_step)
        self.wm.prepare_for_model_step(self.model_time, self.time_step)
=======
   """
   time_step = 15 * 60 # seconds
   spill = spill_ex()
   
   model_time = time_utils.sec_to_date(time_utils.date_to_sec(spill.release_time) + 1)

   time_val = np.zeros((1,), dtype=basic_types.datetime_value_2d)  # value is given as (r,theta)
   time_val['time']  = np.datetime64( spill.release_time.isoformat() )
   time_val['value'] = (2., 25.)
   wind = weather.Wind(timeseries=time_val, units='meters per second')
   wm = movers.WindMover(wind)

   def test_string_repr_no_errors(self):
       print
       print "======================"
       print "repr(WindMover): "
       print repr( self.wm)
       print
       print "str(WindMover): "
       print str(self.wm)
       assert True

   def test_id_matches_builtin_id(self):
       # It is not a good assumption that the obj.id property
       # will always contain the id(obj) value.  For example it could
       # have been overloaded with, say, a uuid1() generator.
       #assert id(self.wm) == self.wm.id
       pass

   def test_get_move(self):
       """
       Test the get_move(...) results in WindMover match the expected delta
       """
       self.spill.prepare_for_model_step(self.model_time, self.time_step)
       self.wm.prepare_for_model_step(self.model_time, self.time_step)
>>>>>>> 15298c9e

        for ix in range(2):
            curr_time = time_utils.sec_to_date(time_utils.date_to_sec(self.model_time)+(self.time_step*ix))
            delta = self.wm.get_move(self.spill, self.time_step, curr_time)
            actual = self._expected_move()

<<<<<<< HEAD
            # the results should be independent of model time
            tol = 1e-8
            np.testing.assert_allclose(delta, actual, tol, tol,
                                       "WindMover.get_move() is not within a tolerance of " + str(tol), 0)
=======
           # the results should be independent of model time
           tol = 1e-8
           np.testing.assert_allclose(delta, actual, tol, tol,
                                      "WindMover.get_move() is not within a tolerance of " + str(tol), 0)
           
           assert self.wm.is_active == True
>>>>>>> 15298c9e

            print "Time step [sec]: \t" + str( time_utils.date_to_sec(curr_time)-time_utils.date_to_sec(self.model_time))
            print "C++ delta-move: " ; print str(delta)
            print "Expected delta-move: "; print str(actual)

    def test_get_move_exceptions(self):
       curr_time = time_utils.sec_to_date(time_utils.date_to_sec(self.model_time)+(self.time_step))
       tmp_windages = self.spill._data_arrays['windages']
       del self.spill._data_arrays['windages']
       with pytest.raises(KeyError):
           self.wm.get_move(self.spill, self.time_step, curr_time)
       self.spill._data_arrays['windages'] = tmp_windages

    def test_update_wind_vel(self):
       self.time_val['value'] = (1., 120.) # now given as (r, theta)
       self.wind.set_timeseries( self.time_val, units='meters per second')
       self.test_get_move()
       self.test_get_move_exceptions()
   
    def _expected_move(self):
       """
       Put the expected move logic in separate (fixture) if it gets used multiple times
       """
       # expected move
       uv = transforms.r_theta_to_uv_wind(self.time_val['value'])
       exp = np.zeros( (self.spill.num_elements, 3) )
       exp[:,0] = self.spill['windages']*uv[0,0]*self.time_step # 'u'
       exp[:,1] = self.spill['windages']*uv[0,1]*self.time_step # 'v'
 
       xform = projections.FlatEarthProjection.meters_to_lonlat(exp, self.spill['positions'])
       return xform

def test_timespan():
    """
    Ensure the is_active flag is being set correctly and checked, such that if is_active=False, the delta produced by get_move = 0
    """
    time_step = 15 * 60 # seconds
    spill = spill_ex()
    
    model_time = time_utils.sec_to_date(time_utils.date_to_sec(spill.release_time) + 1)
    spill.prepare_for_model_step(model_time, time_step)   # release particles

    time_val = np.zeros((1,), dtype=basic_types.datetime_value_2d)  # value is given as (r,theta)
    time_val['time']  = np.datetime64( spill.release_time.isoformat() )
    time_val['value'] = (2., 25.)
    wind = weather.Wind(timeseries=time_val, units='meters per second')
    
    wm = movers.WindMover(wind, is_active_start=model_time+timedelta(seconds=time_step))
    wm.prepare_for_model_step(model_time, time_step)
    delta = wm.get_move(spill, time_step, model_time)
    assert wm.is_active == False
    assert np.all(delta == 0)   # model_time + time_step = is_active_start
    
    wm.is_active_start = model_time + timedelta(seconds=time_step/2)
    wm.prepare_for_model_step(model_time, time_step)
    delta = wm.get_move(spill, time_step, model_time)
    assert wm.is_active == True
    assert np.all(delta[:,:2] != 0)   # model_time + time_step > is_active_start
    

"""
Helper methods for this module
"""
def _defaults(wm):
    """
    checks the default properties of the WindMover object as given in the input are as expected
    """
    assert wm.is_active == True  # timespan is as big as possible
    assert wm.uncertain_duration == 10800
    assert wm.uncertain_time_delay == 0
    assert wm.uncertain_speed_scale == 2
    assert wm.uncertain_angle_scale == 0.4

def _get_timeseries_from_cpp(windmover):
        """
        local method for tests - returns the timeseries used internally by the C++ WindMover_c object.
        This should be the same as the timeseries stored in the self.wind object
        
        Data is returned as a datetime_value_2d array in units of meters per second in 
        data_format = wind_uv
        
        This is simply used for testing.
        """
        dtv = windmover.wind.get_timeseries(data_format=basic_types.data_format.wind_uv)
        tv  = convert.to_time_value_pair(dtv, basic_types.data_format.wind_uv)
        val = windmover.mover.get_time_value(tv['time'])
        tv['value']['u'] = val['u']
        tv['value']['v'] = val['v']
        
        return convert.to_datetime_value_2d( tv, basic_types.data_format.wind_uv)

def _assert_timeseries_equivalence(cpp_timeseries, wind_ts):
    """
    private method used to print data and assert 
    """
    print
    print "====================="
    print "WindMover timeseries [time], [u, v]: "
    print cpp_timeseries['time']
    print cpp_timeseries['value']
    print "---------------------"
    print "Wind timeseries [time], [u, v]: "
    print wind_ts['time']
    print wind_ts['value']

    assert np.all(cpp_timeseries['time'] == wind_ts['time'])
    assert np.allclose(cpp_timeseries['value'], wind_ts['value'], atol, rtol)<|MERGE_RESOLUTION|>--- conflicted
+++ resolved
@@ -117,7 +117,6 @@
     """
     gnome.WindMover() test
 
-<<<<<<< HEAD
     """
     def __init__(self):
         time_step = 15 * 60 # seconds
@@ -141,75 +140,28 @@
         print str(self.wm)
         assert True
 
-    def test_id_matches_builtin_id(self):
-        assert id(self.wm) == self.wm.id
-
     def test_get_move(self):
         """
         Test the get_move(...) results in WindMover match the expected delta
         """
         self.spill.prepare_for_model_step(self.model_time, self.time_step)
         self.wm.prepare_for_model_step(self.model_time, self.time_step)
-=======
-   """
-   time_step = 15 * 60 # seconds
-   spill = spill_ex()
-   
-   model_time = time_utils.sec_to_date(time_utils.date_to_sec(spill.release_time) + 1)
-
-   time_val = np.zeros((1,), dtype=basic_types.datetime_value_2d)  # value is given as (r,theta)
-   time_val['time']  = np.datetime64( spill.release_time.isoformat() )
-   time_val['value'] = (2., 25.)
-   wind = weather.Wind(timeseries=time_val, units='meters per second')
-   wm = movers.WindMover(wind)
-
-   def test_string_repr_no_errors(self):
-       print
-       print "======================"
-       print "repr(WindMover): "
-       print repr( self.wm)
-       print
-       print "str(WindMover): "
-       print str(self.wm)
-       assert True
-
-   def test_id_matches_builtin_id(self):
-       # It is not a good assumption that the obj.id property
-       # will always contain the id(obj) value.  For example it could
-       # have been overloaded with, say, a uuid1() generator.
-       #assert id(self.wm) == self.wm.id
-       pass
-
-   def test_get_move(self):
-       """
-       Test the get_move(...) results in WindMover match the expected delta
-       """
-       self.spill.prepare_for_model_step(self.model_time, self.time_step)
-       self.wm.prepare_for_model_step(self.model_time, self.time_step)
->>>>>>> 15298c9e
 
         for ix in range(2):
             curr_time = time_utils.sec_to_date(time_utils.date_to_sec(self.model_time)+(self.time_step*ix))
             delta = self.wm.get_move(self.spill, self.time_step, curr_time)
             actual = self._expected_move()
 
-<<<<<<< HEAD
-            # the results should be independent of model time
-            tol = 1e-8
-            np.testing.assert_allclose(delta, actual, tol, tol,
-                                       "WindMover.get_move() is not within a tolerance of " + str(tol), 0)
-=======
            # the results should be independent of model time
            tol = 1e-8
            np.testing.assert_allclose(delta, actual, tol, tol,
                                       "WindMover.get_move() is not within a tolerance of " + str(tol), 0)
            
            assert self.wm.is_active == True
->>>>>>> 15298c9e
-
-            print "Time step [sec]: \t" + str( time_utils.date_to_sec(curr_time)-time_utils.date_to_sec(self.model_time))
-            print "C++ delta-move: " ; print str(delta)
-            print "Expected delta-move: "; print str(actual)
+
+           print "Time step [sec]: \t" + str( time_utils.date_to_sec(curr_time)-time_utils.date_to_sec(self.model_time))
+           print "C++ delta-move: " ; print str(delta)
+           print "Expected delta-move: "; print str(actual)
 
     def test_get_move_exceptions(self):
        curr_time = time_utils.sec_to_date(time_utils.date_to_sec(self.model_time)+(self.time_step))
