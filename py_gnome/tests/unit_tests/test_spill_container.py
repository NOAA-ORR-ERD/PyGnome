#!/usr/bin/env python
'''
Tests the SpillContainer class
'''

from datetime import datetime, timedelta

import pytest
from pytest import raises

import numpy
np = numpy

from gnome.basic_types import (oil_status,
                               world_point_type,
                               id_type)
from gnome.spill_container import SpillContainer, SpillContainerPair
from gnome.spill import point_line_release_spill
from gnome import array_types
from gnome.elements import (ElementType,
                            InitWindages,
                            InitMassFromVolume,
                            InitRiseVelFromDist,
                            floating)

from conftest import sample_sc_release

# additional array_type for testing spill_container functionality
windage_at = {'windages': array_types.windages,
              'windage_range': array_types.windage_range,
              'windage_persist': array_types.windage_persist}

# Sample data for creating spill
num_elements = 100
start_position = (23.0, -78.5, 0.0)
release_time = datetime(2012, 1, 1, 12)
end_position = (24.0, -79.5, 1.0)
end_release_time = datetime(2012, 1, 1, 12) + timedelta(hours=4)


def test_simple_init():
    sc = SpillContainer()
    assert sc != None


def test_length_zero():
    sc = SpillContainer()
    assert len(sc) == 0


def test_length():
    sp = sample_sc_release()

    assert len(sp) == 10


### Helper functions ###
def assert_dataarray_shape_size(sc):
    for key, val in sc.array_types.iteritems():
        assert sc[key].shape == (sc.num_released,) + val.shape
        assert sc[key].dtype == val.dtype

    assert np.all(sc['status_codes']
                      == sc.array_types['status_codes'].initial_value)
    assert np.all(sc['id'] == range(0, sc.num_released))


def assert_sc_single_spill(sc):
    """ standard asserts for a SpillContainer with a single spill """
    assert_dataarray_shape_size(sc)
    assert np.all(sc['spill_num'] == sc['spill_num'][0])

    # only one spill in SpillContainer
    for spill in sc.spills:
        assert np.array_equal(sc['positions'][0], spill.release.start_position)
        assert np.array_equal(sc['positions'][-1], spill.release.end_position)


def test_test_spill_container():
    sc = sample_sc_release()
    assert_sc_single_spill(sc)


@pytest.mark.parametrize("spill",
                         [point_line_release_spill(num_elements,
                                          start_position,
                                          release_time),
                          point_line_release_spill(num_elements,
                                          start_position,
                                          release_time,
                                          end_position,
                                          end_release_time)])
def test_one_simple_spill(spill):
    """ checks data_arrays correctly populated for a single spill in
    SpillContainer """
    sc = SpillContainer()
    sc.spills.add(spill)
    time_step = 3600

    sc.prepare_for_model_run(windage_at)
    num_steps = ((spill.release.end_release_time -
                  spill.release.release_time).seconds / time_step + 1)
    for step in range(num_steps):
        current_time = (spill.release.release_time +
                        timedelta(seconds=time_step * step))
        sc.release_elements(time_step, current_time)

    assert sc.num_released == spill.release.num_elements

    assert_sc_single_spill(sc)


@pytest.mark.parametrize("uncertain", [False, True])
def test_multiple_spills(uncertain):
    """
    SpillContainer initializes correct number of elements in data_arrays.
    Use Multiple spills with different release times.
    Also, deleting a spill shouldn't change data_arrays for particles
    already released.
    """
    sc = SpillContainer(uncertain)
    spills = [point_line_release_spill(num_elements, start_position,
                                       release_time),
              point_line_release_spill(num_elements, start_position,
                    release_time + timedelta(hours=1),
                    end_position, end_release_time)]

    sc.spills.add(spills)

    for spill in spills:
        assert sc.spills[spill.id] == spill

    assert sc.uncertain == uncertain

    time_step = 3600
    num_steps = ((spills[-1].release.end_release_time -
                  spills[-1].release.release_time).seconds / time_step + 1)

    sc.prepare_for_model_run(windage_at)

    for step in range(num_steps):
        current_time = release_time + timedelta(seconds=time_step * step)
        sc.release_elements(time_step, current_time)

    assert sc.num_released == spills[0].release.num_elements * len(spills)
    assert_dataarray_shape_size(sc)

    sc.spills.remove(spills[0].id)

    with raises(KeyError):
        # it shouldn't be there anymore.
        assert sc.spills[spills[0].id] is None

    # however, the data arrays of released particles should be unchanged
    assert sc.num_released == spill.release.num_elements * len(spills)
    assert_dataarray_shape_size(sc)


def test_rewind():
    """
    Test rewinding spill containter rewinds the spills.
    - SpillContainer should reset its the data_arrays to empty and num_released
      to 0
    - it should reset num_released = 0 for all spills and reset
      start_time_invalid flag to True. Basically all spills are rewound
    """
    num_elements = 100
    release_time = datetime(2012, 1, 1, 12)
    release_time2 = release_time + timedelta(hours=24)
    start_position = (23.0, -78.5, 0.0)
    sc = SpillContainer()

    spills = [point_line_release_spill(num_elements, start_position, release_time),
              point_line_release_spill(num_elements, start_position, release_time2)]
    sc.spills.add(spills)

    sc.prepare_for_model_run(windage_at)

    for time in [release_time, release_time2]:
        sc.release_elements(3600, time)

    assert sc.num_released == num_elements * len(spills)
    for spill in spills:
        assert spill.num_released == spill.release.num_elements

    sc.rewind()
    assert sc.num_released == 0
    assert_dataarray_shape_size(sc)
    for spill in spills:
        assert spill.num_released == 0
        assert spill.release.start_time_invalid


def test_data_access():
    sp = sample_sc_release()

    sp['positions'] += (3.0, 3.0, 3.0)

    assert np.array_equal(sp['positions'], np.ones((sp.num_released, 3),
                          dtype=world_point_type) * 3.0)


def test_set_data_array():
    """
    add data to a data array in the spill container
    """
    sc = sample_sc_release()

    sc['spill_num'] = np.ones(len(sc['spill_num']), dtype=id_type) * 4
    assert np.all(sc['spill_num'] == 4)

    new_pos = np.ones((sc.num_released, 3), dtype=world_point_type) * 3.0
    sc['positions'] = new_pos

    assert np.array_equal(sc['positions'], new_pos)


def test_data_setting_wrong_size_error():
    """
    Should get an error when trying to set the data to a different size array
    """

    sc = sample_sc_release()

    new_pos = np.ones((sc.num_released + 2, 3), dtype=world_point_type) * 3.0

    with raises(ValueError):
        sc['positions'] = new_pos


def test_data_setting_wrong_dtype_error():
    """
    Should get an error when trying to set the data to a different type array
    """

    sc = sample_sc_release()

    new_pos = np.ones((sc.num_released, 3), dtype=np.int32)

    with raises(ValueError):
        sc['positions'] = new_pos


def test_data_setting_wrong_shape_error():
    """
    Should get an error when trying to set the data to a different shape array
    """

    sc = sample_sc_release()

    new_pos = np.ones((sc.num_released, 4), dtype=world_point_type) * 3.0

    with raises(ValueError):
        sc['positions'] = new_pos


def test_data_setting_new():
    """
    Can add a new item to data_arrays. This will automatically update
    SpillContainer's array_types dict

    No rewind necessary. Subsequent releases will initialize the newly added
    numpy array for newly released particles
    """
    spill = point_line_release_spill(20, start_position, release_time,
                            end_release_time=end_release_time)
    # release 10 particles
    time_step = (end_release_time - release_time) / 2
    sc = sample_sc_release(time_step=time_step.seconds, spill=spill)
    released = sc.num_released

    new_arr = np.ones((sc.num_released, 3), dtype=np.float64)
    sc['new_name'] = new_arr

    assert 'new_name' in sc.data_arrays
    assert 'new_name' in sc.array_types
    assert sc['new_name'] is new_arr
    assert_dataarray_shape_size(sc)

    # now release remaining particles and check to see new_name is populated
    # with zeros - default initial_value
    sc.release_elements(time_step.seconds,
                        spill.release.release_time + time_step)
    new_released = sc.num_released - released

    assert_dataarray_shape_size(sc)  # shape is consistent for all arrays
    assert sc.num_released == spill.release.num_elements  # release all elems
    assert np.all(sc['new_name'][-new_released:] ==  # initialized to 0!
                  (0.0, 0.0, 0.0))


def test_data_setting_new_list():
    """
    Should be able to add a new data that's not a numpy array
    """
    sc = sample_sc_release()

    new_arr = range(sc.num_released)

    sc['new_name'] = new_arr

    assert np.array_equal(sc['new_name'], new_arr)
    assert_dataarray_shape_size(sc)


sc_default_array_types = SpillContainer().array_types


class TestAddArrayTypes:
    """
    Cannot add to array_types dict directly.
    - Must either add key, value in prepare_for_model_run()
    - or add a new data_array and an associated ArrayType object will be
      inferred and created
    """
    sc = SpillContainer()
    new_at = array_types.ArrayType((3,), np.float64, 0)

    def default_arraytypes(self):
        """ return array_types back to baseline for SpillContainer """
        self.sc.rewind()
        self.sc.prepare_for_model_run()  # set to anything
        assert self.sc.array_types == sc_default_array_types

    def test_no_addto_array_types(self):
        """
        Cannot add a new ArrayType directly via SpillContainer's array_types
        property
        """
        self.default_arraytypes()
        self.sc.array_types['new_name'] = self.new_at

        assert 'new_name' not in self.sc.array_types

    def test_addto_array_types_prepare_for_model_run(self):
        """
        Can add a new array type via prepare_for_model_run()
        at the beginning of the run
        """
        self.default_arraytypes()
        self.sc.prepare_for_model_run(array_types={'new_name': self.new_at})
        assert 'new_name' in self.sc.array_types

    def test_addto_array_types_via_data_array(self):
        """
        can also add a new data array in the middle of the run, which will
        infer the array_type and add it to array_types dict. This is so in the
        next release, the data is correctly initialized for new array.
        The user is basically responsible for 'backfilling' the data for newly
        added array.
        """
        self.default_arraytypes()

        # this will add a new array type
        new_arr = np.ones((len(self.sc['positions']), 3),
                          dtype=self.new_at.dtype)
        self.sc['new_name'] = new_arr
        assert 'new_name' in self.sc.array_types


def test_array_types_reset():
    """
    check the array_types are reset on rewind() only
    """
    sc = SpillContainer()
    sc.prepare_for_model_run(array_types=windage_at)

    assert 'windages' in sc.array_types

    sc.rewind()
    assert 'windages' not in sc.array_types
    assert sc.array_types == sc_default_array_types

    sc.prepare_for_model_run(array_types=windage_at)
    assert 'windages' in sc.array_types

    # now if we invoke prepare_for_model_run without giving it any array_types
    # it should not reset the dict to default
    sc.prepare_for_model_run()   # set to any datetime
    assert 'windages' in sc.array_types


def test_uncertain_copy():
    """
    test whether creating an uncertain copy of a spill_container works
    """
    release_time = datetime(2012, 1, 1, 12)
    start_time2 = datetime(2012, 1, 2, 12)

    start_position = (23.0, -78.5, 0.0)
    start_position2 = (45.0, 75.0, 0.0)

    num_elements = 100

    sc = SpillContainer()
    spill = point_line_release_spill(num_elements, start_position,
            release_time)

    sp2 = point_line_release_spill(num_elements, start_position2,
                                    start_time2)

    sc.spills.add(spill)
    sc.spills.add(sp2)

    u_sc = sc.uncertain_copy()

    assert u_sc.uncertain
    assert len(sc.spills) == len(u_sc.spills)

    # make sure they aren't references to the same spills

    assert sc.spills[spill.id] not in u_sc.spills
    assert sc.spills[sp2.id] not in u_sc.spills

    # make sure they have unique ids:

    for id1 in [s.id for s in sc.spills]:
        for id2 in [s.id for s in u_sc.spills]:
            print id1, id2
            assert not id1 == id2

    # do the spills work?

    sc.prepare_for_model_run(windage_at)
    sc.release_elements(100, release_time)

    assert sc['positions'].shape == (num_elements, 3)
    assert sc['last_water_positions'].shape == (num_elements, 3)

    # now release second set:

    u_sc.prepare_for_model_run(windage_at)

    assert u_sc['positions'].shape[0] == 0  # nothing released yet.

    u_sc.release_elements(100, release_time)

    # elements should be there.

    assert u_sc['positions'].shape == (num_elements, 3)
    assert u_sc['last_water_positions'].shape == (num_elements, 3)

    # next release:

    sc.release_elements(100, release_time + timedelta(hours=24))

    assert sc['positions'].shape == (num_elements * 2, 3)
    assert sc['last_water_positions'].shape == (num_elements * 2, 3)

    # second set should not have changed

    assert u_sc['positions'].shape == (num_elements, 3)
    assert u_sc['last_water_positions'].shape == (num_elements, 3)

    # release second set

    u_sc.release_elements(100, release_time + timedelta(hours=24))
    assert u_sc['positions'].shape == (num_elements * 2, 3)
    assert u_sc['last_water_positions'].shape == (num_elements * 2, 3)


def test_ordered_collection_api():
    release_time = datetime(2012, 1, 1, 12)
    start_position = (23.0, -78.5, 0.0)
    num_elements = 100

    sc = SpillContainer()
    sc.spills += point_line_release_spill(num_elements,
            start_position, release_time)
    assert len(sc.spills) == 1


""" tests w/ element types set for two spills """
el0 = ElementType({'windages': InitWindages((0.02, 0.02), -1),
                   'mass': InitMassFromVolume(),
                   'rise_vel': InitRiseVelFromDist(distribution='uniform',
                                                   low=1, high=10)})

el1 = ElementType({'windages': InitWindages(),
                   'mass': InitMassFromVolume(),
                   'rise_vel': InitRiseVelFromDist()})

arr_types = {'windages': array_types.windages,
             'windage_range': array_types.windage_range,
             'windage_persist': array_types.windage_persist,
             'rise_vel': array_types.rise_vel}


@pytest.mark.parametrize(("elem_type", "arr_types"),
        [((el0, el1), arr_types)])
def test_element_types(elem_type, arr_types, sample_sc_no_uncertainty):
    """
    Tests that the spill_container's data_arrays associated with initializers
    are correctly setup for each spill
    uses sample_sc_no_uncertainty fixture defined in conftest.py
    """
    sc = sample_sc_no_uncertainty
    release_t = None
    for idx, spill in enumerate(sc.spills):
        spill.element_type = elem_type[idx]

        if release_t is None:
            release_t = spill.release.release_time

        # set release time based on earliest release spill
        if spill.release.release_time < release_t:
            release_t = spill.release.release_time

    time_step = 3600
    num_steps = 4   # just run for 4 steps
    sc.prepare_for_model_run(arr_types)

    for step in range(num_steps):
        current_time = release_t + timedelta(seconds=time_step * step)
        sc.release_elements(time_step, current_time)

    # after all steps, check that the element_type parameters were initialized
    # correctly
    for spill in sc.spills:
        spill.element_type
        spill_mask = sc.get_spill_mask(spill)

        for key in spill.element_type.initializers:
            if key in sc.data_arrays:
                if key == 'windage_range':
                    assert (np.all(sc[key][spill_mask] ==
                        spill.element_type.initializers[key].windage_range))
                elif key == 'windage_persist':
                    assert (np.all(sc[key][spill_mask] ==
                        spill.element_type.initializers[key].windage_persist))
                elif key == 'rise_vel':
                    if (spill.element_type.initializers[key].distribution ==
                        'uniform'):
                        low, high = \
                            spill.element_type.initializers[key].method_args

                        assert (np.all(sc[key][spill_mask] >= low))
                        assert (np.all(sc[key][spill_mask] <= high))


def test_init_SpillContainerPair():
    'All this does is test that it can be initialized'
    SpillContainerPair()
    SpillContainerPair(True)

    assert True


def test_SpillContainerPair_uncertainty():
    'test uncertainty property'

    u_scp = SpillContainerPair(True)
    u_scp.uncertain = False
    assert not u_scp.uncertain
    assert not hasattr(u_scp, '_u_spill_container')

    u_scp.uncertain = True
    assert u_scp.uncertain
    assert hasattr(u_scp, '_u_spill_container')


class TestAddSpillContainerPair:
    start_time = datetime(2012, 1, 1, 12)
    start_time2 = datetime(2012, 1, 2, 12)

    start_position = (23.0, -78.5, 0.0)
    start_position2 = (45.0, 75.0, 0.0)

    num_elements = 100

    def test_exception_tuple(self):
        """
        tests that spills can be added to SpillContainerPair object
        """
<<<<<<< HEAD

        spill = point_line_release_spill(self.num_elements,
                self.start_position, self.start_time)
        sp2 = point_line_release_spill(self.num_elements,
                self.start_position2, self.start_time2)
=======
        spill = PointLineSource(self.num_elements,
                                self.start_position, self.start_time)
        sp2 = PointLineSource(self.num_elements,
                              self.start_position2, self.start_time2)
>>>>>>> 0830dd85
        scp = SpillContainerPair(True)

        with raises(ValueError):
            scp += (spill, sp2, spill)

    def test_exception_uncertainty(self):
<<<<<<< HEAD
        spill = point_line_release_spill(self.num_elements,
                self.start_position, self.start_time)
        sp2 = point_line_release_spill(self.num_elements,
                self.start_position2, self.start_time2)
=======
        spill = PointLineSource(self.num_elements,
                                self.start_position, self.start_time)
        sp2 = PointLineSource(self.num_elements,
                              self.start_position2, self.start_time2)
>>>>>>> 0830dd85
        scp = SpillContainerPair(False)

        with raises(ValueError):
            scp += (spill, sp2)

    def test_add_spill(self):
<<<<<<< HEAD
        spill = [point_line_release_spill(self.num_elements,
                 self.start_position, self.start_time) for i in
                 range(2)]
=======
        spill = [PointLineSource(self.num_elements,
                                 self.start_position, self.start_time)
                 for i in range(2)]
>>>>>>> 0830dd85

        scp = SpillContainerPair(False)
        scp += (spill[0], )
        scp += spill[1]

        for sp, idx in zip(scp._spill_container.spills, range(len(spill))):
            assert sp.id == spill[idx].id

    def test_add_spillpair(self):
<<<<<<< HEAD
        c_spill = [point_line_release_spill(self.num_elements,
                   self.start_position, self.start_time) for i in
                   range(2)]

        u_spill = [point_line_release_spill(self.num_elements,
                   self.start_position2, self.start_time2) for i in
                   range(2)]
=======
        c_spill = [PointLineSource(self.num_elements,
                                   self.start_position, self.start_time)
                   for i in range(2)]

        u_spill = [PointLineSource(self.num_elements,
                                   self.start_position2, self.start_time2)
                   for i in range(2)]
>>>>>>> 0830dd85

        scp = SpillContainerPair(True)

        for sp_tuple in zip(c_spill, u_spill):
            scp += sp_tuple

        for sp, idx in zip(scp._spill_container.spills, range(len(c_spill))):
            assert sp.id == c_spill[idx].id

        for sp, idx in zip(scp._u_spill_container.spills, range(len(c_spill))):
            assert sp.id == u_spill[idx].id

    def test_to_dict(self):
<<<<<<< HEAD
        c_spill = [point_line_release_spill(self.num_elements,
                   self.start_position, self.start_time) for i in
                   range(2)]

        u_spill = [point_line_release_spill(self.num_elements,
                   self.start_position2, self.start_time2) for i in
                   range(2)]
=======
        c_spill = [PointLineSource(self.num_elements,
                                   self.start_position, self.start_time)
                   for i in range(2)]

        u_spill = [PointLineSource(self.num_elements,
                                   self.start_position2, self.start_time2)
                   for i in range(2)]
>>>>>>> 0830dd85

        scp = SpillContainerPair(True)

        for sp_tuple in zip(c_spill, u_spill):
            scp += sp_tuple

        dict_ = scp.to_dict()

        for key in dict_.keys():
            if key == 'certain_spills':
                enum_spill = c_spill
            elif key == 'uncertain_spills':
                enum_spill = u_spill

            for (i, spill) in enumerate(enum_spill):
                assert dict_[key]['id_list'][i][0] \
                    == '{0}.{1}'.format(spill.__module__,
                        spill.__class__.__name__)
                assert dict_[key]['id_list'][i][1] == spill.id


def test_get_spill_mask():
    'Simple tests for get_spill_mask'

    start_time0 = datetime(2012, 1, 1, 12)
    start_time1 = datetime(2012, 1, 2, 12)
    start_time2 = start_time1 + timedelta(hours=1)
    start_position = (23.0, -78.5, 0.0)
    num_elements = 5
    sc = SpillContainer()
<<<<<<< HEAD
    sp0 = point_line_release_spill(num_elements, start_position,
                                    start_time0)

    sp1 = point_line_release_spill(num_elements, start_position,
                                    start_time1,
                                    end_position=(start_position[0]
                                    + 0.2, start_position[1] + 0.2,
                                    0.0), end_release_time=start_time1
                                    + timedelta(hours=3))

    sp2 = point_line_release_spill(num_elements, start_position,
                                    start_time2)
=======

    sp0 = PointLineSource(num_elements, start_position, start_time0)
    sp1 = PointLineSource(num_elements, start_position, start_time1,
                          end_position=(start_position[0] + 0.2,
                                        start_position[1] + 0.2,
                                        0.0),
                          end_release_time=start_time1 + timedelta(hours=3))
    sp2 = PointLineSource(num_elements, start_position, start_time2)
>>>>>>> 0830dd85

    sc.spills += [sp0, sp1, sp2]

    # as we move forward in time, the spills will release LEs in an
    # expected way

    sc.prepare_for_model_run(windage_at)
    sc.release_elements(100, start_time0)
    sc.release_elements(100, start_time0 + timedelta(hours=24))
    sc.release_elements(100, start_time1 + timedelta(hours=1))
    sc.release_elements(100, start_time1 + timedelta(hours=3))

    assert all(sc['spill_num'][sc.get_spill_mask(sp2)] == 2)
    assert all(sc['spill_num'][sc.get_spill_mask(sp0)] == 0)
    assert all(sc['spill_num'][sc.get_spill_mask(sp1)] == 1)


def test_eq_spill_container():
    """ test if two spill containers are equal """

    (sp1, sp2) = get_eq_spills()
    sc1 = SpillContainer()
    sc2 = SpillContainer()

    sc1.spills.add(sp1)
    sc2.spills.add(sp2)

    sc1.prepare_for_model_run(windage_at)
    sc1.release_elements(360, sp1.release.release_time)

    sc2.prepare_for_model_run(windage_at)
    sc2.release_elements(360, sp2.release.release_time)

    assert sc1 == sc2
    assert sc2 == sc1
    assert not (sc1 != sc2)
    assert not (sc2 != sc1)


def test_eq_allclose_spill_container():
    """
    test if two spill containers are equal within 1e-5 tolerance
    adjust the spill_container._array_allclose_atol = 1e-5
    and vary start_positions by 1e-8
    """

    (sp1, sp2) = get_eq_spills()

    # just move one data array a bit

    sp2.start_position = sp2.release.start_position + (1e-8, 1e-8, 0)

    sc1 = SpillContainer()
    sc2 = SpillContainer()

    sc1.spills.add(sp1)
    sc2.spills.add(sp2)

    sc1.prepare_for_model_run(windage_at)
    sc1.release_elements(360, sp1.release.release_time)

    sc2.prepare_for_model_run(windage_at)
    sc2.release_elements(360, sp2.release.release_time)

    # need to change both atol

    sc1._array_allclose_atol = 1e-5
    sc2._array_allclose_atol = 1e-5

    assert sc1 == sc2
    assert sc2 == sc1
    assert not (sc1 != sc2)
    assert not (sc2 != sc1)


@pytest.mark.parametrize("uncertain", [False, True])
def test_eq_spill_container_pair(uncertain):
    """
    SpillContainerPair inherits from SpillContainer so it should
    compute __eq__ and __ne__ in the same way - test it here

    Incomplete - this doesn't currently work!
    Test fails if uncertainty is on whether particles are released or not
    This is because 'id' of uncertain spills do not match and one should not
    expect them to match.

    todo: remove 'id' property as a check for equality. This requires changes
          in persisting logic. Update persistence then revisit this test
          and simplify it
    """
    (sp1, sp2) = get_eq_spills()

    # windages array will not match after elements are released so lets not
    # add any more types to data_arrays for this test. Just look at base
    # array_types for SpillContainer's and ensure the data matches for them
    #sp1.element_type = ElementType()
    #sp2.element_type = ElementType()

    scp1 = SpillContainerPair(uncertain)  # uncertainty is on
    scp1.add(sp1)

    scp2 = SpillContainerPair(uncertain)
    if uncertain:
        u_sp1 = [scp1.items()[1].spills[spill.id] for spill in
                 scp1.items()[1].spills][0]

        temp = u_sp1.to_dict('create')
        u_sp2 = u_sp1.new_from_dict(u_sp1.to_dict('create'))

        scp2.add((sp2, u_sp2))
    else:
        scp2.add(sp2)

    for sc in zip(scp1.items(), scp2.items()):
        sc[0].prepare_for_model_run()
        sc[0].release_elements(360, sp1.release.release_time)
        sc[1].prepare_for_model_run()
        sc[1].release_elements(360, sp2.release.release_time)

    assert scp1 == scp2
    assert scp2 == scp1
    assert not (scp1 != scp2)
    assert not (scp2 != scp1)


def test_ne_spill_container():
    """ test two spill containers are not equal """

    (sp1, sp2) = get_eq_spills()

    # just move one data array a bit

    sp2.release.start_position = sp2.release.start_position + (1e-8, 1e-8, 0)

    sc1 = SpillContainer()
    sc2 = SpillContainer()

    sc1.spills.add(sp1)
    sc2.spills.add(sp2)

    sc1.prepare_for_model_run(windage_at)
    sc1.release_elements(360, sp1.release.release_time)

    sc2.prepare_for_model_run(windage_at)
    sc2.release_elements(360, sp2.release.release_time)

    assert sc1 != sc2
    assert sc2 != sc1
    assert not (sc1 == sc2)
    assert not (sc2 == sc1)


def test_model_step_is_done():
    """
    tests that correct elements are released when their status_codes is toggled
    to basic_types.oil_status.to_be_removed
    """
    release_time = datetime(2012, 1, 1, 12)
    start_time2 = datetime(2012, 1, 2, 12)
    start_position = (23.0, -78.5, 0.0)
    num_elements = 10
    sc = SpillContainer()
<<<<<<< HEAD
    spill = point_line_release_spill(num_elements, start_position,
            release_time)

    sp2 = point_line_release_spill(num_elements, start_position,
                                    start_time2)
=======

    sp1 = PointLineSource(num_elements, start_position, release_time)
    sp2 = PointLineSource(num_elements, start_position, start_time2)
>>>>>>> 0830dd85

    sc.spills += [sp1, sp2]

    sc.prepare_for_model_run(windage_at)

    sc.release_elements(100, release_time)
    sc.release_elements(100, start_time2)

    (sc['status_codes'])[5:8] = oil_status.to_be_removed
    (sc['status_codes'])[14:17] = oil_status.to_be_removed
    sc['status_codes'][19] = oil_status.to_be_removed

    # also make corresponding positions 0 as a way to test

    sc['positions'][5:8, :] = (0, 0, 0)
    sc['positions'][14:17, :] = (0, 0, 0)
    sc['positions'][19, :] = (0, 0, 0)
    sc.model_step_is_done()

    assert sc.num_released == 2 * num_elements - 7

    assert np.all(sc['status_codes'] != oil_status.to_be_removed)
    assert np.all(sc['positions'] == start_position)

    assert np.count_nonzero(sc['spill_num'] == 0) == num_elements - 3
    assert np.count_nonzero(sc['spill_num'] == 1) == num_elements - 4


def get_eq_spills():
    """
    returns a tuple of identical point_line_release_spill objects

    Set the spill's element_type is to floating(windage_range=(0, 0))
    since the default, floating(), uses randomly generated values for initial
    data array values and these will not match for the two spills.

    TODO: Currently does not persist the element_type object.
    spill.to_dict('create') does not persist this attribute - Fix this.
    """
    num_elements = 10
    release_time = datetime(2000, 1, 1, 1)

<<<<<<< HEAD
    spill = point_line_release_spill(num_elements,
                            (28, -75, 0),
                            release_time,
                            element_type=floating(windage_range=(0, 0)))
    dict_ = spill.to_dict('create')
    spill2 = spill.new_from_dict(dict_)

    # check here if equal spills didn't get created - fail this function
    assert spill == spill2
=======
    sp1 = PointLineSource(num_elements,
                            (28, -75, 0),
                            release_time,
                            element_type=floating(windage_range=(0, 0)))
    sp2 = PointLineSource.new_from_dict(sp1.to_dict('create'))
    sp2.element_type = floating(windage_range=(0, 0))
>>>>>>> 0830dd85

    return (sp1, sp2)


if __name__ == '__main__':
    test_rewind()<|MERGE_RESOLUTION|>--- conflicted
+++ resolved
@@ -572,60 +572,41 @@
         """
         tests that spills can be added to SpillContainerPair object
         """
-<<<<<<< HEAD
 
         spill = point_line_release_spill(self.num_elements,
                 self.start_position, self.start_time)
         sp2 = point_line_release_spill(self.num_elements,
                 self.start_position2, self.start_time2)
-=======
-        spill = PointLineSource(self.num_elements,
-                                self.start_position, self.start_time)
-        sp2 = PointLineSource(self.num_elements,
-                              self.start_position2, self.start_time2)
->>>>>>> 0830dd85
         scp = SpillContainerPair(True)
 
         with raises(ValueError):
             scp += (spill, sp2, spill)
 
     def test_exception_uncertainty(self):
-<<<<<<< HEAD
         spill = point_line_release_spill(self.num_elements,
                 self.start_position, self.start_time)
         sp2 = point_line_release_spill(self.num_elements,
                 self.start_position2, self.start_time2)
-=======
-        spill = PointLineSource(self.num_elements,
-                                self.start_position, self.start_time)
-        sp2 = PointLineSource(self.num_elements,
-                              self.start_position2, self.start_time2)
->>>>>>> 0830dd85
         scp = SpillContainerPair(False)
 
         with raises(ValueError):
             scp += (spill, sp2)
 
     def test_add_spill(self):
-<<<<<<< HEAD
         spill = [point_line_release_spill(self.num_elements,
                  self.start_position, self.start_time) for i in
                  range(2)]
-=======
-        spill = [PointLineSource(self.num_elements,
-                                 self.start_position, self.start_time)
-                 for i in range(2)]
->>>>>>> 0830dd85
 
         scp = SpillContainerPair(False)
         scp += (spill[0], )
         scp += spill[1]
-
-        for sp, idx in zip(scp._spill_container.spills, range(len(spill))):
-            assert sp.id == spill[idx].id
+        for sp_ix in zip(scp._spill_container.spills,
+                         range(len(spill))):
+            spill_ = sp_ix[0]
+            index = sp_ix[1]
+            assert spill_.id == spill[index].id
 
     def test_add_spillpair(self):
-<<<<<<< HEAD
         c_spill = [point_line_release_spill(self.num_elements,
                    self.start_position, self.start_time) for i in
                    range(2)]
@@ -633,15 +614,6 @@
         u_spill = [point_line_release_spill(self.num_elements,
                    self.start_position2, self.start_time2) for i in
                    range(2)]
-=======
-        c_spill = [PointLineSource(self.num_elements,
-                                   self.start_position, self.start_time)
-                   for i in range(2)]
-
-        u_spill = [PointLineSource(self.num_elements,
-                                   self.start_position2, self.start_time2)
-                   for i in range(2)]
->>>>>>> 0830dd85
 
         scp = SpillContainerPair(True)
 
@@ -655,7 +627,6 @@
             assert sp.id == u_spill[idx].id
 
     def test_to_dict(self):
-<<<<<<< HEAD
         c_spill = [point_line_release_spill(self.num_elements,
                    self.start_position, self.start_time) for i in
                    range(2)]
@@ -663,15 +634,6 @@
         u_spill = [point_line_release_spill(self.num_elements,
                    self.start_position2, self.start_time2) for i in
                    range(2)]
-=======
-        c_spill = [PointLineSource(self.num_elements,
-                                   self.start_position, self.start_time)
-                   for i in range(2)]
-
-        u_spill = [PointLineSource(self.num_elements,
-                                   self.start_position2, self.start_time2)
-                   for i in range(2)]
->>>>>>> 0830dd85
 
         scp = SpillContainerPair(True)
 
@@ -702,7 +664,6 @@
     start_position = (23.0, -78.5, 0.0)
     num_elements = 5
     sc = SpillContainer()
-<<<<<<< HEAD
     sp0 = point_line_release_spill(num_elements, start_position,
                                     start_time0)
 
@@ -715,16 +676,6 @@
 
     sp2 = point_line_release_spill(num_elements, start_position,
                                     start_time2)
-=======
-
-    sp0 = PointLineSource(num_elements, start_position, start_time0)
-    sp1 = PointLineSource(num_elements, start_position, start_time1,
-                          end_position=(start_position[0] + 0.2,
-                                        start_position[1] + 0.2,
-                                        0.0),
-                          end_release_time=start_time1 + timedelta(hours=3))
-    sp2 = PointLineSource(num_elements, start_position, start_time2)
->>>>>>> 0830dd85
 
     sc.spills += [sp0, sp1, sp2]
 
@@ -887,17 +838,11 @@
     start_position = (23.0, -78.5, 0.0)
     num_elements = 10
     sc = SpillContainer()
-<<<<<<< HEAD
-    spill = point_line_release_spill(num_elements, start_position,
+    sp1 = point_line_release_spill(num_elements, start_position,
             release_time)
 
     sp2 = point_line_release_spill(num_elements, start_position,
                                     start_time2)
-=======
-
-    sp1 = PointLineSource(num_elements, start_position, release_time)
-    sp2 = PointLineSource(num_elements, start_position, start_time2)
->>>>>>> 0830dd85
 
     sc.spills += [sp1, sp2]
 
@@ -940,7 +885,6 @@
     num_elements = 10
     release_time = datetime(2000, 1, 1, 1)
 
-<<<<<<< HEAD
     spill = point_line_release_spill(num_elements,
                             (28, -75, 0),
                             release_time,
@@ -950,16 +894,8 @@
 
     # check here if equal spills didn't get created - fail this function
     assert spill == spill2
-=======
-    sp1 = PointLineSource(num_elements,
-                            (28, -75, 0),
-                            release_time,
-                            element_type=floating(windage_range=(0, 0)))
-    sp2 = PointLineSource.new_from_dict(sp1.to_dict('create'))
-    sp2.element_type = floating(windage_range=(0, 0))
->>>>>>> 0830dd85
-
-    return (sp1, sp2)
+
+    return (spill, spill2)
 
 
 if __name__ == '__main__':
