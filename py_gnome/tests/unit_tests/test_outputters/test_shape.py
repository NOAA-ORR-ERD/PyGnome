--- conflicted
+++ resolved
@@ -78,17 +78,10 @@
     shp = ShapeOutput(output_filename)
     shp.rewind()  # delete temporary files
 
-<<<<<<< HEAD
-    with pytest.raises(ValueError):
-        # must be filename, not dir name
-        file_path = os.path.abspath(os.path.dirname(__file__))
-        ShapeOutput(file_path).prepare_for_model_run(datetime.now(), spill_pair)
-=======
 #     with pytest.raises(ValueError):
 #         # must be filename, not dir name
 #         file_path = os.path.abspath(os.path.dirname(__file__))
 #         ShapeOutput(file_path).prepare_for_model_run(datetime.now(), spill_pair)
->>>>>>> 4f8f7f2f
 
     with pytest.raises(ValueError):
         # path must exist
