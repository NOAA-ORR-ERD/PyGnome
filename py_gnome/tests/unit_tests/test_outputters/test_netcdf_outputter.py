#!/usr/bin/env python
'''
Tests for netcdf_outputter
'''

import os
from datetime import datetime, timedelta
from math import ceil

import pytest
from pytest import raises

import numpy as np

import netCDF4 as nc

<<<<<<< HEAD
from gnome.spills import point_line_release_spill, Spill, Release
=======
from gnome.spill import surface_point_line_spill, Spill, Release
>>>>>>> b5894e41
from gnome.spill_container import SpillContainerPair
from gnome.weatherers import Evaporation
from gnome.environment import Water
from gnome.movers import RandomMover, constant_wind_mover
from gnome.outputters import NetCDFOutput
from gnome.model import Model
from ..conftest import test_oil

# file extension to use for test output files
#  this is used by the output_filename fixture in conftest:
FILE_EXTENSION = ".nc"


@pytest.fixture(scope='function')
def model(sample_model_fcn, output_filename):
    """
    Use fixture model_surface_release_spill and add a few things to it for the
    test
    """
    model = sample_model_fcn['model']

    model.cache_enabled = True
    model.spills += \
        surface_point_line_spill(num_elements=5,
                                 start_position=sample_model_fcn['release_start_pos'],
                                 release_time=model.start_time,
                                 end_release_time=model.start_time + model.duration,
                                 substance=test_oil,
                                 amount=1000,
                                 units='kg')

    water = Water()
    model.movers += RandomMover(diffusion_coef=100000)
    model.movers += constant_wind_mover(1.0, 0.0)
    model.weatherers += Evaporation(water=water, wind=model.movers[-1].wind)

    model.outputters += NetCDFOutput(output_filename)

    model.rewind()

    return model


def test_init_exceptions():
    '''
    test exceptions raised during __init__
    '''
    with raises(ValueError):
        # must be filename, not dir name
        NetCDFOutput(os.path.abspath(os.path.dirname(__file__)))

    with raises(ValueError):
        NetCDFOutput('invalid_path_to_file/file.nc')


def test_exceptions(output_filename):
    spill_pair = SpillContainerPair()

    print("output_filename:", output_filename)
    # begin tests
    netcdf = NetCDFOutput(output_filename, which_data='all')
    netcdf.rewind()  # delete temporary files

    with raises(TypeError):
        # need to pass in model start time
        netcdf.prepare_for_model_run(num_time_steps=4)

    with raises(TypeError):
        # need to pass in model start time and spills
        netcdf.prepare_for_model_run()

    with raises(ValueError):
        # need a cache object
        netcdf.write_output(0)

    with raises(ValueError):
        netcdf.which_data = 'some random string'

    # changed renderer and netcdf ouputter to delete old files in
    # prepare_for_model_run() rather than rewind()
    # -- rewind() was getting called a lot
    # -- before there was time to change the ouput file names, etc.
    # So for this unit test, there should be no exception if we do it twice.
    netcdf.prepare_for_model_run(model_start_time=datetime.now(),
                                 spills=spill_pair,
                                 num_time_steps=4)
    netcdf.prepare_for_model_run(model_start_time=datetime.now(),
                                 spills=spill_pair,
                                 num_time_steps=4)

    with raises(AttributeError):
        'cannot change after prepare_for_model_run has been called'
        netcdf.prepare_for_model_run(model_start_time=datetime.now(),
                                     spills=spill_pair,
                                     num_time_steps=4)
        netcdf.which_data = 'most'


def test_exceptions_middle_of_run(model):
    """
    Test attribute exceptions are called when changing parameters in middle of
    run for 'which_data' and 'filename'
    """
    model.rewind()
    model.step()
    o_put = [model.outputters[outputter.id]
             for outputter in model.outputters
             if isinstance(outputter, NetCDFOutput)][0]

    assert o_put.middle_of_run

    with raises(AttributeError):
        o_put.filename = 'test.nc'

    with raises(AttributeError):
        o_put.which_data = True

    with raises(AttributeError):
        o_put.compress = False

    with raises(AttributeError):
        o_put.chunksize = 1024 * 1024

    model.rewind()

    assert not o_put.middle_of_run

    o_put.compress = True


def test_prepare_for_model_run(model):
    """
    Use model fixture.
    Call prepare_for_model_run for netcdf_outputter

    Simply asserts the correct files are created and no errors are raised.
    """
    for outputter in model.outputters:
        if isinstance(outputter, NetCDFOutput):  # there should only be 1!
            o_put = model.outputters[outputter.id]

    model.rewind()
    model.step()  # should call prepare_for_model_step

    assert os.path.exists(o_put.filename)

    if model.uncertain:
        assert os.path.exists(o_put._u_filename)
    else:
        assert not os.path.exists(o_put._u_filename)

    print(o_put.filename)

def test_variable_attributes(model):
    """
    Call prepare_for_model_run for netcdf_outputter

    The netcdf file should have been created with core variables

    This checks the status codes only for now.
    """
    for outputter in model.outputters:
        if isinstance(outputter, NetCDFOutput):  # there should only be 1!
            o_put = model.outputters[outputter.id]

    model.rewind()
    model.step()  # should call prepare_for_model_step

    # just to get an error early!
    assert os.path.exists(o_put.filename)

    ds = nc.Dataset(o_put.filename)

    # print(ds)

    sc = ds.variables['status_codes']
    assert sc.long_name == 'particle status code'
    for val in sc.flag_values:
        val = int(val)  # just making sure it's an integer
    # print(sc.flag_values) #: [v.value for v in oil_status],
    print(sc.flag_meanings) # : " ".join("{}:{}".format(v.name, v.value)
                            #       for v in oil_status)
    # parse flag meanings to make sure it's the right format
    #flags = sc.flag_meanings.split()
    for flag in sc.flag_meanings.split():
        val, name = flag.split(':')
        val = int(val)
        print(val, name)


# @pytest.mark.slow
def test_write_output_standard(model):
    """
    Rewind model defined by model fixture.

    invoke model.step() till model runs all 5 steps

    For each step, compare the standard variables in the model.cache to the
    data read back in from netcdf files. Compare uncertain and uncertain data.

    Since 'latitude', 'longitude' and 'depth' are float 32 while the data in
    cache is float64, use np.allclose to check it is within 1e-5 tolerance.
    """
    model.rewind()
    _run_model(model)

    # check contents of netcdf File at multiple time steps
    # (there should only be 1!)
    o_put = [model.outputters[outputter.id]
             for outputter in model.outputters
             if isinstance(outputter, NetCDFOutput)][0]

    atol = 1e-5
    rtol = 0

    uncertain = False
    for file_ in (o_put.filename, o_put._u_filename):
        with nc.Dataset(file_) as data:
            dv = data.variables
            time_ = nc.num2date(dv['time'][:], dv['time'].units,
                                calendar=dv['time'].calendar)

            idx = np.cumsum((dv['particle_count'])[:])
            idx = np.insert(idx, 0, 0)  # add starting index of 0

            for step in range(model.num_time_steps):
                scp = model._cache.load_timestep(step)

                # check time
                # conversion from floats to datetime can be off by microseconds
                # fixme: this should probably round!
                #        this may help:
                #        https://stackoverflow.com/questions/3463930/how-to-round-the-minute-of-a-datetime-object-python
                print("***** scp timestamp", scp.LE('current_time_stamp',
                                                    uncertain))
                print("***** netcdf time:", time_[step])
                print(type(time_[step]))
                assert scp.LE('current_time_stamp', uncertain) == time_[step].replace(microsecond=0)

                assert np.allclose(scp.LE('positions', uncertain)[:, 0],
                                   (dv['longitude'])[idx[step]:idx[step + 1]],
                                   rtol, atol)
                assert np.allclose(scp.LE('positions', uncertain)[:, 1],
                                   (dv['latitude'])[idx[step]:idx[step + 1]],
                                   rtol, atol)
                assert np.allclose(scp.LE('positions', uncertain)[:, 2],
                                   (dv['depth'])[idx[step]:idx[step + 1]],
                                   rtol, atol)

                assert np.all(scp.LE('spill_num', uncertain)[:] ==
                              (dv['spill_num'])[idx[step]:idx[step + 1]])
                assert np.all(scp.LE('id', uncertain)[:] ==
                              (dv['id'])[idx[step]:idx[step + 1]])
                assert np.all(scp.LE('status_codes', uncertain)[:] ==
                              (dv['status_codes'])[idx[step]:idx[step + 1]])

                # flag variable is not currently set or checked

                if 'mass' in scp.LE_data:
                    assert np.all(scp.LE('mass', uncertain)[:] ==
                                  (dv['mass'])[idx[step]:idx[step + 1]])

                if 'age' in scp.LE_data:
                    assert np.all(scp.LE('age', uncertain)[:] ==
                                  (dv['age'])[idx[step]:idx[step + 1]])

            print('data in model matches output in {0}'.format(file_))

        # 2nd time around, we are looking at uncertain filename so toggle
        # uncertain flag

        uncertain = True


@pytest.mark.slow
def test_write_output_all_data(model):
    """
    rewind model defined by model fixture.
    invoke model.step() till model runs all 5 steps

    For each step, compare the non-standard variables in the model.cache to the
    data read back in from netcdf files. Compare uncertain and uncertain data.

    Only compare the remaining data not already checked in
    test_write_output_standard
    """
    # check contents of netcdf File at multiple time steps (there should only
    # be 1!)

    model.rewind()

    o_put = [model.outputters[outputter.id]
             for outputter in model.outputters
             if isinstance(outputter, NetCDFOutput)][0]
    o_put.which_data = 'all'  # write all data

    _run_model(model)

    uncertain = False
    for file_ in (o_put.filename, o_put._u_filename):
        with nc.Dataset(file_) as data:
            idx = np.cumsum((data.variables['particle_count'])[:])
            idx = np.insert(idx, 0, 0)  # add starting index of 0

            for step in range(model.num_time_steps):
                scp = model._cache.load_timestep(step)
                for var_name in o_put.arrays_to_output:
                    # special_case 'positions'
                    if var_name == 'longitude':
                        nc_var = data.variables[var_name]
                        sc_arr = scp.LE('positions', uncertain)[:, 0]
                    elif var_name == 'latitude':
                        nc_var = data.variables[var_name]
                        sc_arr = scp.LE('positions', uncertain)[:, 1]
                    elif var_name == 'depth':
                        nc_var = data.variables[var_name]
                        sc_arr = scp.LE('positions', uncertain)[:, 2]
                    else:
                        nc_var = data.variables[var_name]
                        sc_arr = scp.LE(var_name, uncertain)
                    if var_name == "surface_concentration":
                        continue
                    if len(sc_arr.shape) == 1:
                        assert np.all(nc_var[idx[step]:idx[step + 1]] ==
                                      sc_arr)
                    elif len(sc_arr.shape) == 2:
                        assert np.all(nc_var[idx[step]:idx[step + 1], :] ==
                                      sc_arr)
                    else:
                        raise ValueError("haven't written a test "
                                         "for 3-d arrays")

        # 2nd time around, we are looking at uncertain filename so toggle
        # uncertain flag
        uncertain = True


def test_run_without_spills(model):
    for spill in model.spills:
        del model.spills[spill.id]

    assert len(model.spills) == 0

    _run_model(model)


@pytest.mark.slow
def test_read_data_exception(model):
    """
    tests the exception is raised by read_data when file contains more than one
    output time and read_data is not given the output time to read
    """
    model.rewind()

    # check contents of netcdf File at multiple time steps (should only be 1!)
    o_put = [model.outputters[outputter.id]
             for outputter in model.outputters
             if isinstance(outputter, NetCDFOutput)][0]

    _run_model(model)

    with raises(ValueError):
        NetCDFOutput.read_data(o_put.filename)


@pytest.mark.slow
@pytest.mark.parametrize(("output_ts_factor", "use_time"),
                         [(1, True), (1, False),
                          (2.4, True), (2.4, False),
                          (3, True), (3, False)])
def test_read_standard_arrays(model, output_ts_factor, use_time):
    """
    tests the data returned by read_data is correct when `which_data` flag is
    'standard'. It is only reading the standard_arrays

    Test will only verify the data when time_stamp of model matches the
    time_stamp of data written out. output_ts_factor means not all data is
    written out.

    The use_time flag says data is read by timestamp. If false, then it is read
    by step number - either way, the result should be the same
    """
    model.rewind()

    # check contents of netcdf File at multiple time steps (should only be 1!)
    o_put = [model.outputters[outputter.id] for outputter in
             model.outputters if isinstance(outputter, NetCDFOutput)][0]
    o_put.output_timestep = timedelta(seconds=model.time_step *
                                      output_ts_factor)
    _run_model(model)

    atol = 1e-5
    rtol = 0

    uncertain = False
    for file_ in (o_put.filename, o_put._u_filename):
        _found_a_matching_time = False

        for idx, step in enumerate(range(0, model.num_time_steps,
                                   int(ceil(output_ts_factor)))):
            scp = model._cache.load_timestep(step)
            curr_time = scp.LE('current_time_stamp', uncertain)
            if use_time:
                (nc_data, weathering_data) = NetCDFOutput.read_data(file_,
                                                                    curr_time)
            else:
                (nc_data, weathering_data) = NetCDFOutput.read_data(file_,
                                                                    index=idx)

            # check time
            if curr_time == nc_data['current_time_stamp'].item():
                _found_a_matching_time = True

                # check standard variables
                assert np.allclose(scp.LE('positions', uncertain),
                                   nc_data['positions'], rtol, atol)
                assert np.all(scp.LE('spill_num', uncertain)[:] ==
                              nc_data['spill_num'])
                assert np.all(scp.LE('status_codes', uncertain)[:] ==
                              nc_data['status_codes'])

                # flag variable is not currently set or checked

                if 'mass' in scp.LE_data:
                    assert np.all(scp.LE('mass', uncertain)[:] ==
                                  nc_data['mass'])

                if 'age' in scp.LE_data:
                    assert np.all(scp.LE('age', uncertain)[:] ==
                                  nc_data['age'])

                if uncertain:
                    sc = list(scp.items())[1]
                else:
                    sc = list(scp.items())[0]

                assert sc.mass_balance == weathering_data
            else:
                raise Exception('Assertions not tested since no data found '
                                'in NetCDF file for timestamp: {0}'
                                .format(curr_time))

        if _found_a_matching_time:
            print(('\n'
                   'data in model matches for output in\n'
                   '{0}\n'
                   'and output_ts_factor: {1}'
                   .format(file_, output_ts_factor)))

        # 2nd time around, look at uncertain filename so toggle uncertain flag
        uncertain = True


@pytest.mark.slow
def test_read_all_arrays(model):
    """
    tests the data returned by read_data is correct
    when `which_data` flag is 'all'.
    """
    model.rewind()

    o_put = [model.outputters[outputter.id]
             for outputter in model.outputters
             if isinstance(outputter, NetCDFOutput)][0]

    o_put.which_data = 'all'

    _run_model(model)

    atol = 1e-5
    rtol = 0

    uncertain = False
    for file_ in (o_put.filename, o_put._u_filename):
        _found_a_matching_time = False
        for step in range(model.num_time_steps):
            scp = model._cache.load_timestep(step)
            curr_time = scp.LE('current_time_stamp', uncertain)

            (nc_data, mb) = NetCDFOutput.read_data(file_, curr_time,
                                                   which_data='all')

            if curr_time == nc_data['current_time_stamp'].item():
                _found_a_matching_time = True
                for key in scp.LE_data:
                    if key == 'current_time_stamp':
                        """ already matched """
                        continue
                    elif key == 'positions':
                        assert np.allclose(scp.LE('positions', uncertain),
                                           nc_data['positions'], rtol, atol)
                    elif key == 'mass_balance':
                        assert scp.LE(key, uncertain) == mb
                    else:
                        # not always there
                        if key not in ['surface_concentration']:
                            assert np.all(scp.LE(key, uncertain)[:] ==
                                          nc_data[key])

        if _found_a_matching_time:
            print(('\ndata in model matches for output in \n{0}'.format(file_)))

        # 2nd time around, look at uncertain filename so toggle uncertain flag
        uncertain = True


@pytest.mark.slow
@pytest.mark.parametrize("output_ts_factor", [1, 2])
def test_write_output_post_run(model, output_ts_factor):
    """
    Create netcdf file post run from the cache. Under the hood, it is simply
    calling write_output so no need to check the data is correctly written
    test_write_output_standard already checks data is correctly written.

    Instead, make sure if output_timestep is not same as model.time_step,
    then data is output at correct time stamps
    """
    model.rewind()

    o_put = [model.outputters[outputter.id] for outputter in
             model.outputters if isinstance(outputter, NetCDFOutput)][0]
    o_put.which_data = 'standard'
    o_put.output_timestep = timedelta(seconds=model.time_step * output_ts_factor)

    del model.outputters[o_put.id]  # remove from list of outputters

    _run_model(model)

    # clear out old files...
    o_put.clean_output_files()
    assert not os.path.exists(o_put.filename)

    if o_put._u_filename:
        assert (not os.path.exists(o_put._u_filename))

    # now write netcdf output
    o_put.write_output_post_run(model.start_time,
                                model.num_time_steps,
                                spills=model.spills,
                                cache=model._cache,
                                uncertain=model.uncertain)

    assert os.path.exists(o_put.filename)
    if model.uncertain:
        assert os.path.exists(o_put._u_filename)

    uncertain = False
    for file_ in (o_put.filename, o_put._u_filename):
        ix = 0  # index for grabbing record from NetCDF file
        for step in range(0, model.num_time_steps,
                          int(ceil(output_ts_factor))):
            print("step: {0}".format(step))
            scp = model._cache.load_timestep(step)
            curr_time = scp.LE('current_time_stamp', uncertain)

            (nc_data, mb) = NetCDFOutput.read_data(file_, curr_time)
            assert curr_time == nc_data['current_time_stamp'].item()

            # test to make sure data_by_index is consistent with _cached data
            # This is just to double check that getting the data by curr_time
            # does infact give the next consecutive index
            (data_by_index, mb) = NetCDFOutput.read_data(file_, index=ix)
            assert curr_time == data_by_index['current_time_stamp'].item()
            assert scp.LE('mass_balance', uncertain) == mb

            ix += 1

        if o_put.output_last_step and step < model.num_time_steps - 1:
            '''
            Last timestep written to NetCDF wasn't tested - do that here
            '''
            scp = model._cache.load_timestep(model.num_time_steps - 1)
            curr_time = scp.LE('current_time_stamp', uncertain)
            (nc_data, mb) = NetCDFOutput.read_data(file_, curr_time)
            assert curr_time == nc_data['current_time_stamp'].item()
            assert scp.LE('mass_balance', uncertain) == mb

            # again, check that last time step
            (data_by_index, mb) = NetCDFOutput.read_data(file_, index=ix)
            assert curr_time == data_by_index['current_time_stamp'].item()
            assert scp.LE('mass_balance', uncertain) == mb

            with pytest.raises(IndexError):
                # check that no more data exists in NetCDF
                NetCDFOutput.read_data(file_, index=ix + 1)

        """ at least one matching time found """
        print(('All expected timestamps in {0} for output_ts_factor: {1}'
               .format(os.path.split(file_)[1], output_ts_factor)))

        # 2nd time around, look at uncertain filename so toggle uncertain flag
        uncertain = True

    # add this back in so cleanup script deletes the generated *.nc files
    model.outputters += o_put


def test_serialize_deserialize(output_filename):
    '''
    todo: this behaves in unexpected ways when using the 'model' testfixture.
    For now, define a model in here for the testing - not sure where the
    problem lies
    '''
    s_time = datetime(2014, 1, 1, 1, 1, 1)
    model = Model(start_time=s_time)
    model.spills += surface_point_line_spill(num_elements=5,
                                             start_position=(0, 0, 0),
                                             release_time=model.start_time)

    o_put = NetCDFOutput(output_filename)
    model.outputters += o_put
    model.movers += RandomMover(diffusion_coef=100000)

    # ==========================================================================
    # o_put = [model.outputters[outputter.id]
    #          for outputter in model.outputters
    #          if isinstance(outputter, NetCDFOutput)][0]
    # ==========================================================================

    model.rewind()
    print("step: {0}, _start_idx: {1}".format(-1, o_put._start_idx))
    for ix in range(2):
        model.step()
        print("step: {0}, _start_idx: {1}".format(ix, o_put._start_idx))

    o_put2 = NetCDFOutput.deserialize(o_put.serialize())
    assert o_put == o_put2
#     assert o_put._start_idx != o_put2._start_idx
#     assert o_put._middle_of_run != o_put2._middle_of_run
#     assert o_put != o_put2

    if os.path.exists(o_put.filename):
        print('\n{0} exists'.format(o_put.filename))


@pytest.mark.slow
def test_var_attr_spill_num(output_filename):
    '''
    call prepare_for_model_run and ensure the spill_num attributes are written
    correctly. Just a simple test that creates two models and adds a spill to
    each. It then runs both models and checks that the correct spill_name
    exists in 'spills_map' attribute for NetCDF output variable 'spill_num'
    '''
    def _make_run_model(spill, nc_name):
        'internal function'
        release_time = spill.release.release_time

        m = Model(start_time=release_time)
        m.outputters += NetCDFOutput(nc_name)
        m.spills += spill

        _run_model(m)
        return m

    def _del_nc_file(nc_name):
        try:
            os.remove(nc_name)
        except Exception:
            pass

    here = os.path.dirname(__file__)
    spills = []
    model = []
    nc_name = []

    for ix in (0, 1):
        spills.append(Spill(Release(datetime.now()),
                            name='m{0}_spill'.format(ix)))
        nc_name.append(os.path.join(here, 'temp_m{0}.nc'.format(ix)))

        _del_nc_file(nc_name[ix])
        _make_run_model(spills[ix], nc_name[ix])

    # open and check the correct spill_name exists in each netcdf file
    for ix, f_ in enumerate(nc_name):
        with nc.Dataset(f_) as data:
            assert (spills[ix].name in data.variables['spill_num'].spills_map)

            if ix == 0:
                assert (spills[1].name not in
                        data.variables['spill_num'].spills_map)

            if ix == 1:
                assert (spills[0].name not in
                        data.variables['spill_num'].spills_map)

            _del_nc_file(nc_name[ix])


def test_surface_concentration_output(model):
    """
    make sure the surface concentration is being computed and output

    Rewind model defined by model fixture.

    invoke model.step() till model runs all 5 steps

    For each step, make sure the surface_concentration data is there.
    """
    model.rewind()
    o_put = model.outputters[0]

    # FIXME:
    # o_put.surface_conc = "kde" # it's now default -- that should change!
    _run_model(model)

    file_ = o_put.filename
    with nc.Dataset(file_) as data:
        dv = data.variables
        for _step in range(model.num_time_steps):
            surface_conc = dv['surface_concentration']
            # FIXME -- maybe should test something more robust...
            assert not np.all(surface_conc[:] == 0.0)


def _run_model(model):
    'helper function'
    while True:
        try:
            model.step()
        except StopIteration:
            break<|MERGE_RESOLUTION|>--- conflicted
+++ resolved
@@ -14,11 +14,7 @@
 
 import netCDF4 as nc
 
-<<<<<<< HEAD
-from gnome.spills import point_line_release_spill, Spill, Release
-=======
-from gnome.spill import surface_point_line_spill, Spill, Release
->>>>>>> b5894e41
+from gnome.spills import surface_point_line_spill, Spill, Release
 from gnome.spill_container import SpillContainerPair
 from gnome.weatherers import Evaporation
 from gnome.environment import Water
