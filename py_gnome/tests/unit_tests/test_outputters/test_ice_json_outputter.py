'''
tests for geojson outputter
'''


import time
from datetime import datetime

import numpy as np
import pytest

<<<<<<< HEAD
from gnome.spills import Release, Spill, point_line_release_spill
=======
from gnome.spill import Release, Spill, surface_point_line_spill
>>>>>>> b5894e41
from gnome.movers import IceMover
from gnome.outputters import IceJsonOutput

from ..conftest import testdata


curr_file = testdata['IceMover']['ice_curr_curv']
topology_file = testdata['IceMover']['ice_top_curv']
c_ice_mover = IceMover(curr_file, topology_file)


@pytest.fixture(scope='function')
def model(sample_model, output_dir):
    model = sample_model['model']
    rel_start_pos = sample_model['release_start_pos']
    rel_end_pos = sample_model['release_end_pos']

    model.start_time = datetime(2015, 5, 14, 0)
    model.cache_enabled = True
    model.uncertain = True

    N = 10  # a line of ten points
    line_pos = np.zeros((N, 3), dtype=np.float64)
    line_pos[:, 0] = np.linspace(rel_start_pos[0], rel_end_pos[0], N)
    line_pos[:, 1] = np.linspace(rel_start_pos[1], rel_end_pos[1], N)

    start_pos = (-164.01696, 72.921024, 0)
    model.spills += surface_point_line_spill(1,
                                             start_position=start_pos,
                                             release_time=model.start_time,
                                             end_position=start_pos)

    release = Release(custom_positions=line_pos,
                             release_time=model.start_time)

    model.spills += Spill(release)

    model.movers += c_ice_mover

    model.outputters += IceJsonOutput([c_ice_mover])

    model.rewind()

    return model


def test_init():
    'simple initialization passes'
    g = IceJsonOutput([c_ice_mover])
    assert g.ice_movers[0] == c_ice_mover


def test_ice_geojson_output(model):
    '''
        test geojson outputter with a model since simplest to do that
    '''
    # default is to round data
    model.rewind()

    begin = time.time()
    for step in model:
        print('\n\ngot step at: ', time.time() - begin)

        assert 'step_num' in step
        assert 'IceJsonOutput' in step
        assert 'time_stamp' in step['IceJsonOutput']
        assert 'data' in step['IceJsonOutput']

        fcs = step['IceJsonOutput']['data']

        # There should be only one key, but we will iterate anyway.
        # We just want to verify here that our keys exist in the movers
        # collection.
        for k in list(fcs.keys()):
            assert model.movers.index(k) > 0

        # Check that our structure is correct.
        for fc_list in list(fcs.values()):
            assert 'concentration' in fc_list
            assert 'thickness' in fc_list

            assert len(fc_list['concentration']) > 0
            assert len(fc_list['thickness']) > 0
            assert len(fc_list['concentration']) == len(fc_list['thickness'])
<|MERGE_RESOLUTION|>--- conflicted
+++ resolved
@@ -9,11 +9,7 @@
 import numpy as np
 import pytest
 
-<<<<<<< HEAD
-from gnome.spills import Release, Spill, point_line_release_spill
-=======
-from gnome.spill import Release, Spill, surface_point_line_spill
->>>>>>> b5894e41
+from gnome.spills import Release, Spill, surface_point_line_spill
 from gnome.movers import IceMover
 from gnome.outputters import IceJsonOutput
 
