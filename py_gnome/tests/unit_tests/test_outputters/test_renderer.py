#!/usr/bin/env python

"""
test code for renderer

-- this version uses the map_canvas_gd (uses libgd)

NOTE: some of these only really test if the code crashes
  -- whether the rendering looks right -- who knows?
  -- It's a good idea to look at the output.

"""

import os
from os.path import basename

import numpy as np

from datetime import datetime

import pytest
import numpy.random as random

from gnome.basic_types import oil_status

from gnome.outputters.renderer import Renderer
from gnome.utilities.projections import GeoProjection

from ..conftest import sample_sc_release, testdata

import gnome.scripting as gs

# fixme -- this should be in conftest
from gnome.spill_container import SpillContainerPairData

bna_sample = testdata['Renderer']['bna_sample']
bna_star = testdata['Renderer']['bna_star']


class FakeCache(object):
    def __init__(self, sc):
        # pass in a  spill container
        self.sc = sc
        self.sc.current_time_stamp = datetime.now()

    def load_timestep(self, step):
        print(f"loading step {step}")
        return SpillContainerPairData(self.sc)


def test_exception(output_dir):
    # wrong name for draw on top
    with pytest.raises(ValueError):
        Renderer(bna_sample, output_dir, draw_ontop='forecasting')

    r = Renderer(bna_sample, output_dir)
    with pytest.raises(ValueError):
        r.draw_ontop = 'forecasting'


def test_init(output_dir):
    r = Renderer(bna_sample, output_dir)

    assert True


def test_file_delete(output_dir):

    output_dir = os.path.join(output_dir, 'clear_test')

    r = Renderer(bna_sample, output_dir)
    bg_name = r.background_map_name + "png"
    fg_format = r.foreground_filename_format

    # dump some files into output dir:
    open(os.path.join(output_dir, bg_name), 'w').write('some junk')

    for i in range(5):
        open(os.path.join(output_dir, fg_format.format(i) + "png"), 'w'
             ).write('some junk')

    r.prepare_for_model_run(model_start_time=datetime.now())

    # The default output formats are ['png','gif']
    # so now there should only be a background image and the animated gif.
    files = sorted(os.listdir(output_dir))
    assert files == sorted([os.path.basename(r.anim_filename),
                            r.background_map_name + "png"])


def test_rewind(output_dir):
    'test rewind calls base function and clear_output_dir'
    output_dir = os.path.join(output_dir, 'clear_test')
    r = Renderer(bna_sample, output_dir)
    bg_name = r.background_map_name
    fg_format = r.foreground_filename_format

    # dump some files into output dir:
    open(os.path.join(output_dir, bg_name) + 'png', 'w').write('some junk')

    for i in range(5):
        open(os.path.join(output_dir,
             fg_format.format(i) + 'png'),
             'w'
             ).write('some junk')

    now = datetime.now()
    r.prepare_for_model_run(model_start_time=now)

    assert r._model_start_time == now

    # prepare for model run clears output dir, but adds in the background map
    files = sorted(os.listdir(output_dir))
    # using defaults, so we know the file extension
    assert files == sorted([os.path.basename(r.anim_filename),
                            r.background_map_name + 'png'])

    r.rewind()

    # check super is called correctly
    assert r._model_start_time is None
    assert r._dt_since_lastoutput is None
    assert r._write_step is True

    # changed renderer and netcdf ouputter to delete old files in
    # prepare_for_model_run() rather than rewind()
    # -- rewind() was getting called a lot
    # -- before there was time to change the output file names, etc.
    # So for this unit test, there should only be a background image now.
    files = sorted(os.listdir(output_dir))
    assert files == sorted([os.path.basename(r.anim_filename),
                            r.background_map_name + 'png'])

def test_render_basemap(output_dir):
    """
    render the basemap
    """
    r = Renderer(bna_star, output_dir, image_size=(600, 600))

    r.draw_background()
    r.save_background(os.path.join(output_dir, 'basemap.png'))


def test_render_basemap_with_bounds(output_dir):
    """
    render the basemap
    """
    r = Renderer(bna_sample, output_dir, image_size=(600, 600))

    r.draw_background()
    r.save_background(os.path.join(output_dir, 'basemap_bounds.png'))


def test_render_elements(output_dir):
    """
    See if the "splots" get rendered corectly
    """

    r = Renderer(bna_sample, output_dir, image_size=(400, 400))

    BB = r.map_BB
    (min_lon, min_lat) = BB[0]
    (max_lon, max_lat) = BB[1]

    N = 1000

    # create some random particle positions:

    lon = random.uniform(min_lon, max_lon, (N, ))
    lat = random.uniform(min_lat, max_lat, (N, ))

    # create a sc

    sc = sample_sc_release(num_elements=N)
    sc['positions'][:, 0] = lon
    sc['positions'][:, 1] = lat

    r.draw_elements(sc)

    # create an uncertainty sc

    lon = random.uniform(min_lon, max_lon, (N, ))
    lat = random.uniform(min_lat, max_lat, (N, ))

    sc = sample_sc_release(num_elements=N, uncertain=True)
    sc['positions'][:, 0] = lon
    sc['positions'][:, 1] = lat

    r.draw_elements(sc)

    # save the image

    r.save_foreground(os.path.join(output_dir, 'elements1.png'))


def test_write_output(output_dir):
    """
    render the basemap
    """
    r = Renderer(bna_star,
                 output_dir,
                 image_size=(600, 600),
                 draw_back_to_fore=True,
                 formats=['png'])

    r.draw_background()

    BB = r.map_BB
    (min_lon, min_lat) = BB[0]
    (max_lon, max_lat) = BB[1]

    N = 100
    # create some random particle positions:
    lon = random.uniform(min_lon, max_lon, (N, ))
    lat = random.uniform(min_lat, max_lat, (N, ))

    # create a sc
    sc = sample_sc_release(num_elements=N)
    sc['positions'][:, 0] = lon
    sc['positions'][:, 1] = lat

    r.cache = FakeCache(sc)

    r.write_output(0)
    r.save_foreground(os.path.join(output_dir, 'map_and_elements.png'))

    r.draw_back_to_fore = False
    r.clear_foreground()
    r.write_output(1)
    r.save_foreground(os.path.join(output_dir, 'just_elements.png'))


def test_render_beached_elements(output_dir):

    r = Renderer(bna_sample,
                 output_dir,
                 image_size=(800, 600))

    BB = r.map_BB
    (min_lon, min_lat) = BB[0]
    (max_lon, max_lat) = BB[1]

    N = 100

    # create some random particle positions:

    lon = random.uniform(min_lon, max_lon, (N, ))
    lat = random.uniform(min_lat, max_lat, (N, ))

    # create a sc

    sc = sample_sc_release(num_elements=N)
    sc['positions'][:, 0] = lon
    sc['positions'][:, 1] = lat

    # make half of them on land

    sc['status_codes'][::2] = oil_status.on_land

    r.draw_elements(sc)

    # create an uncertainty sc

    lon = random.uniform(min_lon, max_lon, (N, ))
    lat = random.uniform(min_lat, max_lat, (N, ))

    sc = sample_sc_release(num_elements=N, uncertain=True)
    sc['positions'][:, 0] = lon
    sc['positions'][:, 1] = lat

    # make half of them on land

    sc['status_codes'][::2] = oil_status.on_land

    r.draw_elements(sc)

    # save the image

    r.save_foreground(os.path.join(output_dir, 'elements2.png'))


def test_show_hide_map_bounds(output_dir):
    r = Renderer(bna_star, output_dir, image_size=(600, 600))

    r.draw_background()
    r.save_background(os.path.join(output_dir, 'star_background.png'))

    # try again without the map bounds:

    r.draw_map_bounds = False
    r.draw_background()
    r.save_background(os.path.join(output_dir,
                      'star_background_no_bound.png'))


def test_set_viewport(output_dir):
    """
    tests various rendering, re-zooming, etc

    NOTE: this will only test if the code crashes, you have to look
          at the rendered images to see if it does the right thing
    """

    r = Renderer(bna_star,
                 output_dir,
                 image_size=(600, 600),
                 projection=GeoProjection(),
                 )

    # re-scale:
    # should show upper right corner

    r.viewport = ((-73, 40), (-70, 43))
    r.draw_background()
    r.save_background(os.path.join(output_dir, 'star_upper_right.png'))

    # re-scale:
    # should show lower right corner

    r.viewport = ((-73, 37), (-70, 40))
    r.draw_background()
    r.save_background(os.path.join(output_dir, 'star_lower_right.png'))

    # re-scale:
    # should show lower left corner

    r.viewport = ((-76, 37), (-73, 40))
    r.draw_background()
    r.save_background(os.path.join(output_dir, 'star_lower_left.png'))

    # re-scale:
    # should show upper left corner

    r.viewport = ((-76, 40), (-73, 43))
    r.draw_background()
    r.save_background(os.path.join(output_dir, 'star_upper_left.png'))


def test_draw_raster_map(output_dir):
    """
    tests drawing the raster map

    Note: you need to look at the output to know if it did it right...

    """
    import gnome

    r = Renderer(bna_sample, image_size=(1000, 1000))
    r.viewport = ((-127.47, 48.10), (-127.22, 48.24))

    r.draw_background()

    # make a raster map out of the BNA:
    r.raster_map = gnome.map.MapFromBNA(bna_sample,
                                        raster_size=10000)

    r.raster_map_outline = True
    r.draw_raster_map()

    r.save_background(os.path.join(output_dir, 'raster_map_render.png'))


def test_serialize_deserialize(output_dir):
    # non-defaults to check properly..
    r = Renderer(map_filename=bna_sample,
                 output_dir=output_dir,
                 image_size=(1000, 800),
                 viewport=((-126.5, 47.5),
                           (-126.0, 48.0)))

    toserial = r.serialize()

    r2 = Renderer.deserialize(toserial)

    assert r == r2

def fake_run_for_animation(rend):

    # create a sc
    sc = sample_sc_release(num_elements=100)

    lon = np.random.random((100,))
    lat = np.random.random((100,))

    sc['positions'][:, 0] = lon
    sc['positions'][:, 1] = lat

    rend.cache = FakeCache(sc)

    stime = datetime(2021, 1, 1, 0)
    rend.prepare_for_model_run(model_start_time=stime)
    for step in range(30):
        rend.prepare_for_model_step(3600, stime)
        rend.write_output(step, islast_step=False)
        # move the elements
        sc['positions'] += 0.02
    rend.post_model_run()


def test_animation(output_dir):
    """
    tests the animated gif support
    """
    odir = os.path.join(output_dir, "animation")
    rend = Renderer(output_dir=odir,
                    image_size=(400, 400),
                    viewport=(((0, 0),(1, 1))),
                    formats=['gif']
                    )
    fake_run_for_animation(rend)

    # do it again: make sure it got cleaned up
    fake_run_for_animation(rend)

def test_animation_in_model(output_dir):
    """
    note: this is probably not the least bit necessary, but there you go
    """
    model = gs.Model()
    model.movers += gs.RandomMover()
    model.spills += gs.surface_point_line_spill(num_elements=100,
                                                start_position=(0, 0),
                                                release_time=model.start_time,
                                                )
    odir = os.path.join(output_dir, "animation_model")
    model.outputters += Renderer(output_dir=odir,
                                 image_size=(400, 400),
                                 viewport=(((-0.02, -0.02), (0.02, 0.02))),
                                 formats=['gif']
                                 )

    model.full_run()

def test_particle_color_with_depth(output_dir):
    """
    render the basemap
    """
    r = Renderer(bna_star,
                 output_dir,
                 image_size=(600, 600),
                 draw_back_to_fore=True,
                 formats=['png'],
                 depth_colors='inferno')

    r.draw_background()
<<<<<<< HEAD

    BB = r.map_BB
    (min_lon, min_lat) = BB[0]
    (max_lon, max_lat) = BB[1]

    N = 100
    # create some random particle positions:
    lon = random.uniform(min_lon, max_lon, (N, ))
    lat = random.uniform(min_lat, max_lat, (N, ))
    depth = np.linspace(0,100,N)
    # create a sc
    sc = sample_sc_release(num_elements=N)
    sc['positions'][:, 0] = lon
    sc['positions'][:, 1] = lat
    sc['positions'][:, 2] = depth

    r.cache = FakeCache(sc)

    r.write_output(0)
    r.save_foreground(os.path.join(output_dir, 'map_and_elements.png'))

    r.draw_back_to_fore = False
    r.clear_foreground()
    r.write_output(1)
    r.save_foreground(os.path.join(output_dir, 'elements_with_depth.png'))


def test_particle_color_with_depth(output_dir):
    """
    render the basemap
    """
    r1 = Renderer(bna_star,
                  output_dir,
                  image_size=(600, 600),
                  draw_back_to_fore=True,
                  formats=['png'],
                  depth_colors='inferno') #'rainbow')

    r2 = Renderer(bna_star,
                  output_dir,
                  image_size=(600, 600),
                  draw_back_to_fore=True,
                  formats=['png'],
                  depth_colors='inferno')

    assert np.all(r1._color_ramp.color_index == r2._color_ramp.color_index)
=======

    BB = r.map_BB
    (min_lon, min_lat) = BB[0]
    (max_lon, max_lat) = BB[1]

    N = 100
    # create some random particle positions:
    lon = random.uniform(min_lon, max_lon, (N, ))
    lat = random.uniform(min_lat, max_lat, (N, ))
    depth = np.linspace(0,100,N)
    # create a sc
    sc = sample_sc_release(num_elements=N)
    sc['positions'][:, 0] = lon
    sc['positions'][:, 1] = lat
    sc['positions'][:, 2] = depth

    r.cache = FakeCache(sc)

    r.write_output(0)
    r.save_foreground(os.path.join(output_dir, 'map_and_elements.png'))

    r.draw_back_to_fore = False
    r.clear_foreground()
    r.write_output(1)
    r.save_foreground(os.path.join(output_dir, 'elements_with_depth.png'))


def test_particle_color_with_depth(output_dir):
    """
    render the basemap
    """
    r1 = Renderer(bna_star,
                 output_dir,
                 image_size=(600, 600),
                 draw_back_to_fore=True,
                 formats=['png'],
                 depth_colors='inferno') #'rainbow')

    r2 = Renderer(bna_star,
                 output_dir,
                 image_size=(600, 600),
                 draw_back_to_fore=True,
                 formats=['png'],
                 depth_colors='inferno')

    assert np.alltrue(r1._color_ramp.color_index == r2._color_ramp.color_index)
>>>>>>> a086ba89
<|MERGE_RESOLUTION|>--- conflicted
+++ resolved
@@ -443,7 +443,6 @@
                  depth_colors='inferno')
 
     r.draw_background()
-<<<<<<< HEAD
 
     BB = r.map_BB
     (min_lon, min_lat) = BB[0]
@@ -476,53 +475,6 @@
     render the basemap
     """
     r1 = Renderer(bna_star,
-                  output_dir,
-                  image_size=(600, 600),
-                  draw_back_to_fore=True,
-                  formats=['png'],
-                  depth_colors='inferno') #'rainbow')
-
-    r2 = Renderer(bna_star,
-                  output_dir,
-                  image_size=(600, 600),
-                  draw_back_to_fore=True,
-                  formats=['png'],
-                  depth_colors='inferno')
-
-    assert np.all(r1._color_ramp.color_index == r2._color_ramp.color_index)
-=======
-
-    BB = r.map_BB
-    (min_lon, min_lat) = BB[0]
-    (max_lon, max_lat) = BB[1]
-
-    N = 100
-    # create some random particle positions:
-    lon = random.uniform(min_lon, max_lon, (N, ))
-    lat = random.uniform(min_lat, max_lat, (N, ))
-    depth = np.linspace(0,100,N)
-    # create a sc
-    sc = sample_sc_release(num_elements=N)
-    sc['positions'][:, 0] = lon
-    sc['positions'][:, 1] = lat
-    sc['positions'][:, 2] = depth
-
-    r.cache = FakeCache(sc)
-
-    r.write_output(0)
-    r.save_foreground(os.path.join(output_dir, 'map_and_elements.png'))
-
-    r.draw_back_to_fore = False
-    r.clear_foreground()
-    r.write_output(1)
-    r.save_foreground(os.path.join(output_dir, 'elements_with_depth.png'))
-
-
-def test_particle_color_with_depth(output_dir):
-    """
-    render the basemap
-    """
-    r1 = Renderer(bna_star,
                  output_dir,
                  image_size=(600, 600),
                  draw_back_to_fore=True,
@@ -536,5 +488,4 @@
                  formats=['png'],
                  depth_colors='inferno')
 
-    assert np.alltrue(r1._color_ramp.color_index == r2._color_ramp.color_index)
->>>>>>> a086ba89
+    assert np.alltrue(r1._color_ramp.color_index == r2._color_ramp.color_index)