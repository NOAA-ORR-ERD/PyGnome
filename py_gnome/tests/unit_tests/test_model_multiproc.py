
import os
import sys
import time
import traceback

from datetime import datetime, timedelta

import pytest

import numpy as np

from gnome import scripting
from gnome.basic_types import datetime_value_2d
from gnome.utilities.inf_datetime import InfDateTime

from gnome.model import Model

from gnome.maps import MapFromBNA
from gnome.environment import Wind, Water, Waves, Tide

<<<<<<< HEAD
from gnome.spills import point_line_release_spill
=======
from gnome.spill import surface_point_line_spill
>>>>>>> b5894e41

from gnome.movers import RandomMover, WindMover, CatsMover
from gnome.weatherers import Evaporation, ChemicalDispersion, Burn, Skimmer

from gnome.outputters import WeatheringOutput, TrajectoryGeoJsonOutput

from gnome.multi_model_broadcast import ModelBroadcaster

from .conftest import testdata, test_oil

from pprint import PrettyPrinter
pp = PrettyPrinter(indent=2, width=120)


pytestmark = pytest.mark.skipif(True, reason="doesn't work until we update "
                                "Cython __cinit__ code")

# pytestmark = pytest.mark.skipif((os.name == 'nt'),
#                                 reason="skip on windows")


def make_model(uncertain=False,
               geojson_output=False):

    start_time = datetime(2012, 9, 15, 12, 0)
    mapfile = testdata["lis"]["map"]

    gnome_map = MapFromBNA(mapfile, refloat_halflife=6)  # hours

    # # the image output renderer
    # global renderer

    # one hour timestep
    model = Model(start_time=start_time,
                  duration=timedelta(hours=48), time_step=3600,
                  map=gnome_map, uncertain=uncertain, cache_enabled=False)

    spill = surface_point_line_spill(num_elements=1000,
                                     start_position=(-72.419992,
                                                     41.202120, 0.0),
                                     release_time=start_time,
                                     amount=1000,
                                     substance=test_oil,
                                     units='kg')
    spill.amount_uncertainty_scale = 1.0
    model.spills += spill

    model.movers += RandomMover(diffusion_coef=500000, uncertain_factor=2)

    print('adding a wind mover:')
    series = np.zeros((5, ), dtype=datetime_value_2d)
    series[0] = (start_time, (20, 45))
    series[1] = (start_time + timedelta(hours=18), (20, 90))
    series[2] = (start_time + timedelta(hours=30), (20, 135))
    series[3] = (start_time + timedelta(hours=42), (20, 180))
    series[4] = (start_time + timedelta(hours=54), (20, 225))

    wind = Wind(timeseries=series, units='m/s',
                speed_uncertainty_scale=0.05)
    model.movers += WindMover(wind)

    print('adding a cats mover:')
    c_mover = CatsMover(testdata["lis"]["cats_curr"],
                        tide=Tide(testdata["lis"]["cats_tide"]))
    model.movers += c_mover

    model.environment += c_mover.tide

    print('adding Weatherers')
    rel_time = model.spills[0].release_time
    skim_start = rel_time + timedelta(hours=4)
    amount = spill.amount
    units = spill.units

    water_env = Water(311.15)
    waves = Waves(wind, water_env)
    model.environment += water_env

    # define skimmer/burn cleanup options
    skimmer = Skimmer(0.3 * amount,
                      units=units,
                      efficiency=0.3,
                      active_range=(skim_start,
                                    skim_start + timedelta(hours=4)))
    # thickness = 1m so area is just 20% of volume
    volume = spill.get_mass() / spill.substance.density_at_temp()
    burn = Burn(0.2 * volume, 1.0,
                active_range=(skim_start, InfDateTime('inf')),
                efficiency=.9)
    c_disp = ChemicalDispersion(0.1, waves=waves, efficiency=0.5,
                                active_range=(skim_start,
                                              skim_start + timedelta(hours=1)))

    model.weatherers += [Evaporation(water_env, wind),
                         c_disp,
                         burn,
                         skimmer]

    print('adding outputters')
    model.outputters += WeatheringOutput()

    if geojson_output:
        model.outputters += TrajectoryGeoJsonOutput()

    return model


@pytest.mark.timeout(30)
def test_init():
    model = make_model()

    with pytest.raises(TypeError):
        # no uncertainty arguments
        ModelBroadcaster(model)

    with pytest.raises(TypeError):
        # no spill amount uncertainties
        ModelBroadcaster(model,
                         ('down', 'normal', 'up'))

    model_broadcaster = ModelBroadcaster(model,
                                         ('down', 'normal', 'up'),
                                         ('down', 'normal', 'up'))

    try:
        assert hasattr(model_broadcaster, 'id')
    finally:
        model_broadcaster.stop()


@pytest.mark.slow
@pytest.mark.timeout(30)
def test_uncertainty_array_size():
    model = make_model()

    model_broadcaster = ModelBroadcaster(model,
                                         ('down',),
                                         ('down',))

    try:
        assert len(model_broadcaster.tasks) == 1
    finally:
        model_broadcaster.stop()

    model_broadcaster = ModelBroadcaster(model,
                                         ('down', 'up'),
                                         ('down', 'up'))

    try:
        assert len(model_broadcaster.tasks) == 4
    finally:
        model_broadcaster.stop()

    model_broadcaster = ModelBroadcaster(model,
                                         ('down', 'normal', 'up'),
                                         ('down', 'normal', 'up'))

    try:
        assert len(model_broadcaster.tasks) == 9
    finally:
        model_broadcaster.stop()


@pytest.mark.slow
@pytest.mark.timeout(30)
def test_uncertainty_array_indexing():
    model = make_model()

    model_broadcaster = ModelBroadcaster(model,
                                         ('down', 'normal', 'up'),
                                         ('down', 'normal', 'up'))

    try:
        res = model_broadcaster.cmd('get_wind_timeseries', {},
                                    ('down', 'down'))
        assert np.allclose([r[0] for r in res], 17.449237)

        res = model_broadcaster.cmd('get_spill_amounts', {}, ('down', 'down'))
        assert np.isclose(res[0], 333.33333)

        res = model_broadcaster.cmd('get_wind_timeseries', {}, ('up', 'up'))
        assert np.allclose([r[0] for r in res], 20.166224)

        res = model_broadcaster.cmd('get_spill_amounts', {}, ('up', 'up'))
        assert np.isclose(res[0], 1666.66666)
    finally:
        model_broadcaster.stop()


def is_none(results):
    'evaluate the results of a multiproc command that has timed out'
    return results is None


def is_valid(results):
    'evaluate the results of a multiproc command that successfully returned'
    return len(results) == 9


@pytest.mark.slow
@pytest.mark.parametrize(('secs', 'timeout', 'expected_runtime', 'valid_func'),
                         [(5, None, 5, is_valid),
                          (11, None, 10, is_none),
                          (4, 5, 4, is_valid),
                          (5, 4, 4, is_none)
                          ])
def test_timeout(secs, timeout, expected_runtime, valid_func):
    model = make_model()

    model_broadcaster = ModelBroadcaster(model,
                                         ('down', 'normal', 'up'),
                                         ('down', 'normal', 'up'))

    try:
        print('\nsleeping for {} secs...'.format(secs))
        if timeout is None:
            begin = time.time()
            res = model_broadcaster.cmd('sleep', {'secs': secs})
            end = time.time()
        else:
            begin = time.time()
            res = model_broadcaster.cmd('sleep', {'secs': secs},
                                        timeout=timeout)
            end = time.time()

        rt = end - begin

        # runtime duraton should be either:
        # - the expected response time plus a bit of overhead
        # - the expected timeout plus a bit of overhead
        print('runtime: ', rt)
        assert rt >= expected_runtime
        assert rt < expected_runtime + (expected_runtime * 0.06)

        assert valid_func(res)
    finally:
        model_broadcaster.stop()


@pytest.mark.slow
def test_timeout_2_times():
    model = make_model()

    model_broadcaster = ModelBroadcaster(model,
                                         ('down', 'normal', 'up'),
                                         ('down', 'normal', 'up'))

    try:
        #
        # First, we set a short timeout for a command, but a shorter command.
        # The command should succeed
        #
        secs, timeout, expected_runtime = 4, 5, 4
        print('\nsleeping for {} secs...'.format(secs))

        begin = time.time()
        res = model_broadcaster.cmd('sleep', {'secs': secs}, timeout=timeout)
        end = time.time()

        rt = end - begin

        assert rt >= expected_runtime
        assert rt < expected_runtime + (expected_runtime * 0.06)
        assert is_valid(res)

        #
        # Next, run a command with no timeout specified.  The timeout should
        # have reverted back to the default, and the command should succeed.
        #
        secs, expected_runtime = 9, 9
        print('\nsleeping for {} secs...'.format(secs))

        begin = time.time()
        res = model_broadcaster.cmd('sleep', {'secs': secs})
        end = time.time()

        rt = end - begin

        assert rt >= expected_runtime
        assert rt < expected_runtime + (expected_runtime * 0.06)
        assert is_valid(res)

    finally:
        model_broadcaster.stop()


@pytest.mark.slow
@pytest.mark.timeout(30)
def test_rewind():
    model = make_model()

    model_broadcaster = ModelBroadcaster(model,
                                         ('down', 'normal', 'up'),
                                         ('down', 'normal', 'up'))

    try:
        print('\nRewind results:')
        res = model_broadcaster.cmd('rewind', {})

        assert len(res) == 9
        assert all([r is None for r in res])
    finally:
        model_broadcaster.stop()


@pytest.mark.slow
@pytest.mark.timeout(30)
def test_step():
    model = make_model()

    model_broadcaster = ModelBroadcaster(model,
                                         ('down', 'normal', 'up'),
                                         ('down', 'normal', 'up'))

    try:
        print('\nStep results:')
        res = model_broadcaster.cmd('step', {})
        assert len(res) == 9
    finally:
        model_broadcaster.stop()


@pytest.mark.slow
@pytest.mark.timeout(30)
def test_full_run():
    model = make_model()

    model_broadcaster = ModelBroadcaster(model,
                                         ('down', 'normal', 'up'),
                                         ('down', 'normal', 'up'))

    try:
        print('\nNumber of time steps:')
        num_steps = model_broadcaster.cmd('num_time_steps', {})
        assert len(num_steps) == 9

        # all models have the same number of steps
        assert len(set(num_steps)) == 1

        print('\nStep results:')
        res = model_broadcaster.cmd('full_run', {})
        assert len(res) == 9

        for n, r in zip(num_steps, res):
            assert len(r) == n
    finally:
        model_broadcaster.stop()


@pytest.mark.slow
@pytest.mark.timeout(30)
def test_cache_dirs():
    model = make_model()

    model_broadcaster = ModelBroadcaster(model,
                                         ('down', 'normal', 'up'),
                                         ('down', 'normal', 'up'))

    try:
        print('\nCache directory results:')
        res = model_broadcaster.cmd('get_cache_dir', {})

        assert all([os.path.isdir(d) for d in res])
        assert len(set(res)) == 9  # all dirs should be unique
    finally:
        model_broadcaster.stop()


@pytest.mark.slow
@pytest.mark.timeout(30)
def test_spill_containers_have_uncertainty_off():
    model = make_model(uncertain=True)

    model_broadcaster = ModelBroadcaster(model,
                                         ('down', 'normal', 'up'),
                                         ('down', 'normal', 'up'))

    try:
        print('\nSpill results:')
        res = model_broadcaster.cmd('get_spill_container_uncertainty', {})
        print([r for r in res])
        assert not any([r for r in res])
    finally:
        model_broadcaster.stop()


@pytest.mark.slow
@pytest.mark.timeout(30)
def test_weathering_output_only():
    model = make_model(geojson_output=True)

    model_broadcaster = ModelBroadcaster(model,
                                         ('down', 'normal', 'up'),
                                         ('down', 'normal', 'up'))

    try:
        res = model_broadcaster.cmd('get_outputters', {})

        assert not [o for r in res for o in r
                    if not isinstance(o, WeatheringOutput)]

        res = model_broadcaster.cmd('step', {})

        assert len(res) == 9

        assert [list(r.keys()) for r in res
                if ('step_num' in r and
                    'valid' in r and
                    'WeatheringOutput' in r)]
    finally:
        model_broadcaster.stop()


@pytest.mark.slow
@pytest.mark.timeout(10)
@pytest.mark.xfail()
def test_child_exception():
    '''
        This one is a bit tricky.  We would like to simulate an exception
        by making the spill.amount a None value and then instantiating
        our broadcaster.  This is expected to raise a TypeError based on
        the current codebase, but could change.

        We would like to get the exception raised in the child process and
        re-raise it in the broadcaster parent process, complete with good
        traceback information.
    '''
    model = make_model(geojson_output=True)

    model.spills[0].amount = None
    print('amount:', model.spills[0].amount)

    try:
        _model_broadcaster = ModelBroadcaster(model,
                                              ('down', 'normal', 'up'),
                                              ('down', 'normal', 'up'))
    except Exception as e:
        #assert type(e) == TypeError
        assert type(e) == ValueError

        exc_type, exc_value, exc_traceback = sys.exc_info()
        fmt = traceback.format_exception(exc_type, exc_value, exc_traceback)

        last_file_entry = [l for l in fmt if l.startswith('  File ')][-1]
        last_file = last_file_entry.split('"')[1]

        assert os.path.basename(last_file) == 'spill.py'


if __name__ == '__main__':
    scripting.make_images_dir()

    model = make_model()

    model_broadcaster = ModelBroadcaster(model,
                                         ('down', 'normal', 'up'),
                                         ('down', 'normal', 'up'))

    print('\nStep results:')
    pp.pprint(model_broadcaster.cmd('step', {}))

    print('\nGetting wind timeseries for all models:')
    pp.pprint(model_broadcaster.cmd('get_wind_timeseries', {}))

    print('\nGetting spill amounts for all models:')
    pp.pprint(model_broadcaster.cmd('get_spill_amounts', {}))

    print('\nGetting time & spill values for just the (down, down) model:')
    pp.pprint((model_broadcaster.cmd('get_wind_timeseries', {},
                                     ('down', 'down')),
               model_broadcaster.cmd('get_spill_amounts', {},
                                     ('down', 'down')),
               ))

    print('\nGetting time & spill values for just the (normal, normal) model:')
    pp.pprint((model_broadcaster.cmd('get_wind_timeseries', {},
                                     ('normal', 'normal')),
               model_broadcaster.cmd('get_spill_amounts', {},
                                     ('normal', 'normal')),
               ))

    print('\nGetting time & spill values for just the (up, up) model:')
    pp.pprint((model_broadcaster.cmd('get_wind_timeseries', {},
                                     ('up', 'up')),
               model_broadcaster.cmd('get_spill_amounts', {},
                                     ('up', 'up')),
               ))

    model_broadcaster.stop()<|MERGE_RESOLUTION|>--- conflicted
+++ resolved
@@ -19,11 +19,7 @@
 from gnome.maps import MapFromBNA
 from gnome.environment import Wind, Water, Waves, Tide
 
-<<<<<<< HEAD
-from gnome.spills import point_line_release_spill
-=======
-from gnome.spill import surface_point_line_spill
->>>>>>> b5894e41
+from gnome.spills import surface_point_line_spill
 
 from gnome.movers import RandomMover, WindMover, CatsMover
 from gnome.weatherers import Evaporation, ChemicalDispersion, Burn, Skimmer
