--- conflicted
+++ resolved
@@ -58,26 +58,15 @@
         A0 = (np.pi *
               (k2 ** 4 / k1 ** 2) *
               (((init_vol) ** 5 * g * dbuoy) / (nu_h2o ** 2)) ** (1. / 6.))
-<<<<<<< HEAD
- 
-=======
-
->>>>>>> e2a46548
+
         p_area = A0
         for i in range(0, int(p_age/default_ts)):
             C = (np.pi * k_nu ** 2 * (init_vol ** 2 * g * dbuoy / np.sqrt(nu_h2o)) ** (1. / 3.))
             K = 4 * np.pi * 2 * .033
-<<<<<<< HEAD
-            
-            blob_area_fgv = .5 * (C**2 / p_area) * default_ts	
-            blob_area_diffusion = ((7. / 6.) * K * (p_area / K) ** (1. / 7.)) * default_ts
-            p_area = p_area + blob_area_fgv + blob_area_diffusion         
-=======
 
             blob_area_fgv = .5 * (C**2 / p_area) * default_ts
             blob_area_diffusion = ((7. / 6.) * K * (p_area / K) ** (1. / 7.)) * default_ts
             p_area = p_area + blob_area_fgv + blob_area_diffusion
->>>>>>> e2a46548
         '''
         p_area = (np.pi *
                   # correct k_nu, Spreading Law coefficient -- Eq.(6.14), 11/23/2021
@@ -96,13 +85,8 @@
         Err = ValueError if sys.version_info.major == 2 else TypeError
         with pytest.raises(Err):
             'relative_bouyancy >= 0'
-<<<<<<< HEAD
-            self.spread.init_area(water_viscosity, -rel_buoy, bulk_init_vol)
-               
-=======
             self.spread.init_area(water_viscosity, -rel_buoy, data_arrays(num=1))
 
->>>>>>> e2a46548
     def test_exception_update_area(self):
         '''
         if relative_bouyancy is < 0, it just raises an exception
@@ -137,27 +121,12 @@
         assert A0 == area.sum()
 
         vol_frac_le = np.zeros_like(bulk_init_volume)
-<<<<<<< HEAD
-        vol_frac_le[:] = 1.0 / num         
-        max_area_le = (bulk_init_volume / self.spread.thickness_limit) * vol_frac_le 
-=======
         vol_frac_le[:] = 1.0 / num
         max_area_le = (bulk_init_volume / self.spread.thickness_limit) * vol_frac_le
->>>>>>> e2a46548
         age[:] = 900
         for i in range(0, int(age[0]/default_ts)):
             area = self.spread.update_area(water_viscosity,
                                     rel_buoy,
-<<<<<<< HEAD
-                                    bulk_init_volume[0],
-                                    area,
-                                    max_area_le,
-                                    default_ts,
-                                    vol_frac_le[0],
-                                    age)
-
-        assert np.isclose(area.sum(), p_area) 
-=======
                                     bulk_init_volume, #[0],
                                     area,
                                     max_area_le,
@@ -166,7 +135,6 @@
                                     age)
 
         assert np.isclose(area.sum(), p_area)
->>>>>>> e2a46548
 
     def test_values_vary_age(self):
         '''
@@ -187,23 +155,6 @@
         vol_frac_le = np.zeros_like(bulk_init_volume)
         vol_frac_le[0::2] = 1.0 / len(area[0::2])
         vol_frac_le[1::2] = 1.0 / len(area[1::2])
-<<<<<<< HEAD
-        
-        max_area_le = (bulk_init_volume / self.spread.thickness_limit) * vol_frac_le 
-        # now invoke update_area
-        for age_le in np.unique(age):
-            mask = age == age_le
-            for i in range(0, int(age_le/default_ts)):              
-                    area[mask] = self.spread.update_area(water_viscosity,
-                                                rel_buoy,
-                                                bulk_init_volume[0],
-                                                area[mask],
-                                                max_area_le[mask],
-                                                default_ts,
-                                                vol_frac_le[0],
-                                                age[mask])
-                                                 
-=======
 
         max_area_le = (bulk_init_volume / self.spread.thickness_limit) * vol_frac_le
         # now invoke update_area
@@ -219,7 +170,6 @@
                                                 vol_frac_le[mask],
                                                 age[mask])
 
->>>>>>> e2a46548
 
         assert np.isclose(area[0::2].sum(), area_900)
         assert np.isclose(area[1::2].sum(), area_1800)    
@@ -240,25 +190,6 @@
         a0, area_1800 = self.expected(bulk_init_volume[1], age[1])
 
         area[1::2] = a0 / len(area[1::2])  # initialize else divide by 0 error
-<<<<<<< HEAD
- 
-        vol_frac_le = np.zeros_like(bulk_init_volume)
-        vol_frac_le[0::2] = 1.0 / len(area[0::2])
-        vol_frac_le[1::2] = 1.0 / len(area[1::2])
-        
-        max_area_le = (bulk_init_volume / self.spread.thickness_limit) * vol_frac_le 
-        # now invoke update_area
-        for age_le in np.unique(age):
-            mask = age == age_le
-            for i in range(0, int(age_le/default_ts)):              
-                    area[mask] = self.spread.update_area(water_viscosity,
-                                                rel_buoy,
-                                                bulk_init_volume[mask][0],
-                                                area[mask],
-                                                max_area_le[mask],
-                                                default_ts,
-                                                vol_frac_le[0],
-=======
 
         vol_frac_le = np.zeros_like(bulk_init_volume)
         vol_frac_le[0::2] = 1.0 / len(area[0::2])
@@ -276,7 +207,6 @@
                                                 max_area_le[mask],
                                                 default_ts,
                                                 vol_frac_le[mask],
->>>>>>> e2a46548
                                                 age[mask])
 
         assert np.isclose(area[0::2].sum(), area_900)
@@ -304,29 +234,6 @@
 
         age[4:] = 900
 
-<<<<<<< HEAD
-         
-        vol_frac_le = np.zeros_like(bulk_init_volume)
-        vol_frac_le[:4] = 1.0 / len(age[:4])
-        vol_frac_le[4:] = 1.0 / len(age[4:])
-        
-        max_area_le = (bulk_init_volume / self.spread.thickness_limit) * vol_frac_le 
-        # now invoke update_area
-        for age_le in np.unique(age):
-            mask = age == age_le
-            for i in range(0, int(age_le/default_ts)):              
-                    area[mask] = self.spread.update_area(water_viscosity,
-                                                rel_buoy,
-                                                bulk_init_volume[mask][0],
-                                                area[mask],
-                                                max_area_le[mask],
-                                                default_ts,
-                                                vol_frac_le[0],
-                                                age[mask])
-
-        assert np.all(area[:4] == i_area)
-        assert np.all(area[4:] < i_area)    
-=======
         vol_frac_le = np.zeros_like(bulk_init_volume)
         vol_frac_le[:4] = 1.0 / len(age[:4])
         vol_frac_le[4:] = 1.0 / len(age[4:])
@@ -438,7 +345,6 @@
 
         assert area_0 == area_2
         assert area_1 == area_3
->>>>>>> e2a46548
 
 class TestLangmuir(ObjForTests):
     thick = 1e-4
