"""
Defines test fixtures as well as functions that are used by multiple tests
and test modules

The scope="module" on the fixtures ensures it is only invoked once per test
module
"""

import os
from datetime import datetime, timedelta
import copy
import shutil
import collections

import numpy as np

import pytest

import gnome
from gnome.basic_types import datetime_value_2d

from gnome.maps import MapFromBNA
from gnome.model import Model


from gnome.movers import SimpleMover
# from gnome.weatherers import Skimmer
from gnome.environment import constant_wind, Water, Waves
from gnome.utilities.remote_data import get_datafile
from gnome.array_types import gat
from gnome.gnomeobject import class_from_objtype, GnomeId
from gnome.spills.substance import NonWeatheringSubstance
from gnome.spills.gnome_oil import GnomeOil
from gnome.spill_container import SpillContainer


base_dir = os.path.dirname(__file__)

# test_oil = u'ALASKA NORTH SLOPE (MIDDLE PIPELINE)'
test_oil = 'oil_ans_mp'


def validate_serialize_json(json_, orig_obj):
    '''
    Takes the json_ from a gnome object's serialize function, and verifies
    that it fits the schema. In particular:
    class_from_objtype must return the original object's class when provided
    json_['obj_type']
    all schema nodes set to missing=drop and are None on the original object
    do not appear in the json_
    No GnomeId python objects exist in the json

    Note that this should not be used to validate cases where the object may
    be doing custom serialization or using a custom to_dict. If an object does
    not do this however, it should be able to pass these tests
    '''
    assert class_from_objtype(json_['obj_type']) is orig_obj.__class__

    _schema = orig_obj._schema()

    for v in json_.values():
        assert not issubclass(v.__class__, GnomeId)

    return True


def validate_save_json(json_, zipfile_, orig_obj):
    '''
    validates the json_ and zipfile_ of an object. In particular:

    class_from_objtype must return the original object's class when provided
    json_['obj_type']

    All save_reference attributes have a .json file referenced, and
    such files also exist in the zipfile_

    All missing=drop attributes that are None on the original object
    do not appear.  No GnomeId python objects exist in the json

    Note that this should not be used to validate cases where the object may
    be doing custom save or using a custom to_dict. If an object does
    not do this however, it should be able to pass these tests
    '''

    assert class_from_objtype(json_['obj_type']) is orig_obj.__class__

    schema = orig_obj._schema()
    save_refs = schema.get_nodes_by_attr('save_reference')
    for n in save_refs:
        if getattr(orig_obj, n) is not None:
            if isinstance(getattr(orig_obj, n), collections.Iterable):
                for i, ref in enumerate(getattr(orig_obj, n)):
                    assert json_[n][i] == ref.name + '.json'
                    assert json_[n][i] in zipfile_.namelist()
            else:
                ref = getattr(orig_obj, n)
                assert json_[n] == ref.name + '.json'
                assert json_[n] in zipfile_.namelist()

#     potential_missing = schema.get_nodes_by_attr('missing')
#     for n in potential_missing:
#         if getattr(orig_obj,n) is None:
#             assert n not in json_

    for v in json_.values():
        assert not issubclass(v.__class__, GnomeId)

    return True


@pytest.fixture(scope="session")
def dump_folder():
    '''
    create dump folder for output data/files
    session scope so it is only executed the first time it is used
    We only want to create a new 'dump' folder once for each session

    Note: Takes optional dump_loc input so other test packages can import
    this as a function and use it to define their own dump directory if desired
    '''
    # dump_loc = os.path.join(request.session.fspath.strpath, 'dump')
    dump_loc = os.path.join(base_dir, 'dump')

    try:
        shutil.rmtree(dump_loc)
    except Exception:
        pass
    try:
        os.makedirs(dump_loc)
    except Exception:
        pass
    return dump_loc


@pytest.fixture(autouse=True)
def skip_serial(request):
    '''
    when defined in ..conftest.py, this wasn't loaded if tests are run from
    here. For now, moved this to unit_tests/conftest.py since all tests are
    contained here
    '''
    if (hasattr(request.node, 'get_marker') and
        request.node.get_marker('serial') and
        getattr(request.config, 'slaveinput', {}).get('slaveid', 'local') !=
            'local'):
        # under xdist and serial so skip the test
        pytest.skip('serial')


def mock_sc_array_types(array_types):
    '''
    function that creates the SpillContainer's array_types attribute
    '''
    d_array_types = {}
    for array in array_types:
        if array not in d_array_types:
            try:
                d_array_types[array] = getattr(gat, array)
            except AttributeError:
                pass
        else:
            # must be a tuple of length 2
            d_array_types[array[0]] = array[1]

    return d_array_types


def mock_append_data_arrays(array_types, num_elements, data_arrays={}):
    """
    takes array_types desired by test function and number of elements
    to be initialized. For testing element_type functionality with a
    SpillContainer. Mocks the functionality of
    SpillContainer()._append_data_arrays(..)

    :param array_types: dict of array_types used to initialize data_arrays.
        If data_arrays is empty, then use the initialize_null() method of
        each array_type to first initialize it, then append to it.
    :param num_elements: number of elements to be released. Append
        'num_elements' to data_arrays
    :param data_arrays: empty by default. But this could contain a dictionary
        of data_arrays. In this case, just initialize each array_type for
        'num_elements' and append it to numpy array in dict.
        Function makes a deepcopy of data_arrays, appends to the copied dict,
        and returns this copy after appending num_elements to numpy arrays.
        SpillContainer would be managing this dict in the real use case
    """
    array_types = dict(array_types)
    data_arrays = copy.deepcopy(data_arrays)

    for name, array_type in array_types.items():
        # initialize null arrays so they exist before appending
        if name not in data_arrays:
            data_arrays[name] = array_type.initialize_null()

        arr = array_type.initialize(num_elements)
        data_arrays[name] = np.r_[data_arrays[name], arr]

    return data_arrays


def sample_sc_release(num_elements=10,
                         start_pos=(0.0, 0.0, 0.0),
                         release_time=datetime(2000, 1, 1, 1),
                         uncertain=False,
                         time_step=360,
                         spill=None,
                         substance=None,
                         current_time=None,
                         arr_types=None,
                         windage_range=None,
                         units='g',
                         amount_per_element=1.0):
    """
    Initialize a Spill of type 'spill', add it to a SpillContainer.
    Invoke release_elements on SpillContainer, then return the spill container
    object

    If 'spill' is None, define a Spill object with a PointLineRelease type
    of release
    """
    if current_time is None:
        current_time = release_time

    if spill is None:
<<<<<<< HEAD
        spill = gnome.spills.point_line_release_spill(num_elements,
=======
        spill = gnome.spill.surface_point_line_spill(num_elements,
>>>>>>> b5894e41
                                                     start_pos,
                                                     release_time,
                                                     amount=0)
    spill.units = units
    spill.amount = amount_per_element * num_elements

    if substance is None:
        substance = NonWeatheringSubstance()
    spill.substance = substance

    if current_time is None:
        current_time = spill.release_time

    if windage_range is not None:
        spill.substance.windage_range = windage_range

    if arr_types is None:
        arr_types = {}
    arr_types.update(spill.all_array_types)

    sc = SpillContainer(uncertain)
    sc.spills.add(spill)

    # used for testing so just assume there is a Windage array
    sc.prepare_for_model_run(arr_types)
    sc.release_elements(time_step, current_time)

    return sc


def get_testdata():
    '''
    define all the testdata files here
    most of these are used in multiple modules. Some are not, but let's just
    define them all in one place, ie here.
    '''
    env_data = os.path.join(base_dir, 'test_environment', 'sample_data')
    s_data = os.path.join(base_dir, 'sample_data')
    lis = os.path.join(s_data, 'long_island_sound')
    bos = os.path.join(s_data, 'boston_data')
    dbay = os.path.join(s_data, 'delaware_bay')
    curr_dir = os.path.join(s_data, 'currents')
    tide_dir = os.path.join(s_data, 'tides')
    wind_dir = os.path.join(s_data, 'winds')
    testmap = os.path.join(s_data, 'MapBounds_Island.bna')
    bna_sample = os.path.join(s_data, 'MapBounds_2Spillable2Islands2Lakes.bna')
    save_update_data = os.path.join(base_dir, 'test_utilities', 'test_save_update')

    data = dict()

    get_datafile(os.path.join(env_data, 'staggered_sine_channel.nc'))
    get_datafile(os.path.join(env_data, '3D_circular.nc'))
    get_datafile(os.path.join(env_data, 'tri_ring.nc'))

    data['CatsMover'] = \
        {'curr': get_datafile(os.path.join(lis, 'tidesWAC.CUR')),
         'tide': get_datafile(os.path.join(lis, 'CLISShio.txt'))}
    data['ComponentMover'] = \
        {'curr': get_datafile(os.path.join(dbay, 'NW30ktwinds.cur')),
         'curr2': get_datafile(os.path.join(dbay, 'SW30ktwinds.cur')),
         'wind': get_datafile(os.path.join(dbay, 'ConstantWind.WND'))}
    data['CurrentCycleMover'] = \
        {'curr': get_datafile(os.path.join(curr_dir, 'PQBayCur.nc4')),
         'top': get_datafile(os.path.join(curr_dir, 'PassamaquoddyTOP.dat')),
         'tide': get_datafile(os.path.join(tide_dir, 'EstesHead.txt')),
         'curr_bad_file': get_datafile(os.path.join(curr_dir,
                                                    'BigCombinedwMapBad.cur'))}
    data['GridCurrentMover'] = \
        {'curr_tri': get_datafile(os.path.join(curr_dir, 'ChesBay.nc')),
         'top_tri': get_datafile(os.path.join(curr_dir, 'ChesBay.dat')),
         'curr_reg': get_datafile(os.path.join(curr_dir, 'test.cdf')),
         'curr_curv': get_datafile(os.path.join(curr_dir, 'ny_cg.nc')),
         'top_curv': get_datafile(os.path.join(curr_dir, 'NYTopology.dat')),
         'ice_curr_curv': get_datafile(os.path.join(curr_dir,
                                                    'acnfs_example.nc')),
         'ice_top_curv': get_datafile(os.path.join(curr_dir,
                                                   'acnfs_topo.dat')),
         'ptCur': get_datafile(os.path.join(curr_dir, 'ptCurNoMap.cur')),
         'grid_ts': get_datafile(os.path.join(curr_dir, 'gridcur_ts.cur')),
         'series_gridCur': get_datafile(os.path.join(curr_dir,
                                                     'gridcur_ts_hdr2.cur')),
         'series_curv': get_datafile(os.path.join(curr_dir, 'file_series',
                                                  'flist2.txt')),
         'series_top': get_datafile(os.path.join(curr_dir, 'file_series',
                                                 'HiROMSTopology.dat'))}

    data['IceMover'] = \
        {'ice_curr_curv': get_datafile(os.path.join(curr_dir,
                                                    'acnfs_example.nc')),
         'ice_top_curv': get_datafile(os.path.join(curr_dir,
                                                   'acnfs_topo.dat')),
         'ice_wind_curv': get_datafile(os.path.join(curr_dir,
                                                    'arctic_avg2_t0.nc')),
         'ice_wind_top_curv': get_datafile(os.path.join(curr_dir,
                                                        'arctic_avg2_topo.dat')
                                           )}

    # get netcdf stored in fileseries flist2.txt, gridcur_ts_hdr2
    get_datafile(os.path.join(curr_dir, 'file_series', 'hiog_file1.nc'))
    get_datafile(os.path.join(curr_dir, 'file_series', 'hiog_file2.nc'))
    get_datafile(os.path.join(curr_dir, 'gridcur_tsA.cur'))
    get_datafile(os.path.join(curr_dir, 'gridcur_tsB.cur'))

    data['GridWindMover'] = \
        {'wind_curv': get_datafile(os.path.join(wind_dir,
                                                'WindSpeedDirSubset.nc')),
         'top_curv': get_datafile(os.path.join(wind_dir,
                                               'WindSpeedDirSubsetTop.dat')),
         'wind_rect': get_datafile(os.path.join(wind_dir, 'test_wind.cdf')),
         'grid_ts': get_datafile(os.path.join(wind_dir, 'gridwind_ts.wnd')),
         'ice_wind_curv': get_datafile(os.path.join(curr_dir,
                                                    'arctic_avg2_t0.nc')),
         'ice_wind_top_curv': get_datafile(os.path.join(curr_dir,
                                                        'arctic_avg2_topo.dat')
                                           )}

    data['MapFromBNA'] = {'testmap': testmap}
    data['Renderer'] = {'bna_sample': bna_sample,
                        'bna_star': os.path.join(s_data, 'Star.bna')}
    data['GridMap'] = \
        {'curr': get_datafile(os.path.join(curr_dir, 'ny_cg.nc')),
         'BigCombinedwMap':
            get_datafile(os.path.join(curr_dir, 'BigCombinedwMap.cur')),
         }

    # following are not on server, they are part of git repo so just set the
    # path correctly
    data['timeseries'] = \
        {'wind_ts': os.path.join(s_data, 'WindDataFromGnome.WND'),
         'wind_ts_av': os.path.join(s_data, 'WindDataFromGnomeAv.WND'),
         'wind_constant': os.path.join(s_data,
                                       'WindDataFromGnomeConstantWind.WND'),
         'wind_bad_units': os.path.join(s_data,
                                        'WindDataFromGnome_BadUnits.WND'),
         'wind_cardinal': os.path.join(s_data,
                                       'WindDataFromGnomeCardinal.WND'),
         'wind_kph': os.path.join(s_data, 'WindDataFromGnomeKPH.WND'),
         'tide_shio': get_datafile(os.path.join(tide_dir, 'CLISShio.txt')),
         'tide_ossm': get_datafile(os.path.join(tide_dir, 'TideHdr.FINAL'))
         }

    # data for boston model - used for testing save files/webapi
    data['boston_data'] = \
        {'map': get_datafile(os.path.join(bos, 'MassBayMap.bna')),
         'cats_curr1': get_datafile(os.path.join(bos, 'EbbTides.cur')),
         'cats_shio': get_datafile(os.path.join(bos, 'EbbTidesShio.txt')),
         'cats_curr2': get_datafile(os.path.join(bos,
                                                 'MerrimackMassCoast.cur')),
         'cats_ossm': get_datafile(os.path.join(bos,
                                                'MerrimackMassCoastOSSM.txt')),
         'cats_curr3': get_datafile(os.path.join(bos, 'MassBaySewage.cur')),
         'component_curr1': get_datafile(os.path.join(bos, "WAC10msNW.cur")),
         'component_curr2': get_datafile(os.path.join(bos, "WAC10msSW.cur"))
         }

    data['nc'] = {'nc_output':
                  get_datafile(os.path.join(s_data, 'nc', 'test_output.nc'))}
    data['lis'] = \
        {'map': get_datafile(os.path.join(lis, 'LongIslandSoundMap.BNA')),
         'cats_curr': get_datafile(os.path.join(lis, r"LI_tidesWAC.CUR")),
         'cats_tide': get_datafile(os.path.join(lis, r"CLISShio.txt"))
         }

    #Save file updater saves
    data['savefile_update_testdata'] = \
        {
            'v0_diesel_mac': get_datafile(os.path.join(save_update_data, 'v0_diesel_mac.zip')),
            'v0_diesel': get_datafile(os.path.join(save_update_data, 'v0_diesel.zip')),
            'v0_non_weatherable': get_datafile(os.path.join(save_update_data, 'v0_non_weatherable.zip')),
            'v1_double_diesel': get_datafile(os.path.join(save_update_data, 'v1_double_diesel.gnome')),
            'v1_non_weatherable': get_datafile(os.path.join(save_update_data, 'v1_non_weatherable.zip')),
        }
    return data


# create the dict here
testdata = get_testdata()


@pytest.fixture(scope='module')
def invalid_rq():
    """
    Provides invalid (r,theta) values for the transforms for wind
    and current from (r,theta) to (u,v)

    Transforms require r > 0, and 0 <= theta <=360. This returns bad values
    for (r,q)

    :returns: dictionary containing 'rq' which is numpy array of '(r,q)' values
    that violate above requirement
    """

    bad_rq = np.array([(-1, 0), (1, -1), (1, 361)], dtype=np.float64)
    return {'rq': bad_rq}

# use this for wind and current deterministic (r,theta)


rq = np.array([(1, 0),
               (1, 45),
               (1, 90),
               (1, 120),
               (1, 180),
               (1, 270),
               ], dtype=np.float64)


@pytest.fixture(scope='module')
def rq_wind():
    """
    (r,theta) setup for wind on a unit circle for 0,90,180,270 deg

    :returns: dictionary containing 'rq' and 'uv' which is numpy array of (r,q)
        values and the corresponding (u,v)
    """

    uv = np.array([(0, -1),
                   (-1. / np.sqrt(2), -1. / np.sqrt(2)),
                   (-1, 0),
                   (-np.sqrt(3) / 2, .5),
                   (0, 1),
                   (1, 0),
                   ], dtype=np.float64)

    return {'rq': rq, 'uv': uv}


@pytest.fixture(scope='module')
def rq_curr():
    """
    (r,theta) setup for current on a unit circle

    :returns: dictionary containing 'rq' and 'uv' which is numpy array of (r,q)
        values and the corresponding (u,v)
    """

    uv = np.array([(0, 1),
                   (1. / np.sqrt(2), 1. / np.sqrt(2)),
                   (1, 0),
                   (np.sqrt(3) / 2, -.5),
                   (0, -1),
                   (-1, 0),
                   ], dtype=np.float64)

    return {'rq': rq, 'uv': uv}


@pytest.fixture(scope='module')
def rq_rand():
    """
    (r,theta) setup randomly generated array of length = 3. The uv = None,
    only (r,theta) are randomly generated: 'r' is between (.5,len(rq)) and
    'theta' is between (0,360)

    :returns: dictionary containing randomly generated 'rq', which is numpy
        array of (r,q) values
    """

    rq = np.zeros((5, 2), dtype=np.float64)

    # cannot be 0 magnitude vector - let's just make it from 0.5

    rq[:, 0] = np.random.uniform(.5, len(rq), len(rq))
    rq[:, 1] = np.random.uniform(0, 360, len(rq))

    return {'rq': rq}


@pytest.fixture(scope='module')
def sample_graph():
    from gnome.utilities.graphs import Graph

    return Graph(points=((1, 2, 3),
                         (2, 3, 4),
                         (3, 4, 5),),
                 labels=('x', 'F1(x)', 'F2(x)'),
                 formats=('', 'r-o', 'g->'),
                 title='Custom line styles'
                 )


@pytest.fixture(scope='module')
def wind_timeseries(rq_wind):
    dtv_rq = np.zeros((len(rq_wind['rq']), ),
                      dtype=datetime_value_2d).view(dtype=np.recarray)
    dtv_rq.time = [datetime(2012, 11, 6,
                            20, 10 + i, 0)
                   for i in range(len(dtv_rq))]
    dtv_rq.value = rq_wind['rq']

    dtv_uv = np.zeros((len(dtv_rq), ),
                      dtype=datetime_value_2d).view(dtype=np.recarray)
    dtv_uv.time = dtv_rq.time
    dtv_uv.value = rq_wind['uv']

    return {'rq': dtv_rq, 'uv': dtv_uv}


@pytest.fixture(scope='module')
def wind_circ(wind_timeseries):
    """
    Create Wind object using the time series given by test fixture 'rq_wind'
    'wind' object where timeseries is defined as:
         - 'time' defined by: [datetime(2012,11,6,20,10+i,0)
            for i in range(len(dtv_rq))]
         - 'value' defined by: (r,theta) values ferom rq_wind fixtures, units
            are 'm/s'

    :returns: a dict containing following three keys: 'wind', 'rq', 'uv'
              'wind' object, timeseries in (r,theta) format 'rq', timeseries in
              (u,v) format 'uv'.
    """

    from gnome import environment
    dtv_rq = wind_timeseries['rq']

    wm = environment.Wind(timeseries=dtv_rq, coord_sys='r-theta',
                          units='meter per second')

    return {'wind': wm, 'rq': dtv_rq, 'uv': wind_timeseries['uv']}


@pytest.fixture(scope='module')
def sample_release_spill():
    """
    creates an example Release object with
    start_positions: ((0., 0., 0.), (28.0, -75.0, 0.), (-15, 12, 4.0),
                   (80, -80, 100.0))
    release_time: datetime(2012, 1, 1, 1)
    :returns: a tuple containing (spill, start_positions). start_positions
        should be equal to spill.start_positions
    """
    from gnome.spills import Release
    start_positions = ((0., 0., 0.),
                       (28.0, -75.0, 0.),
                       (-15, 12, 4.0),
                       (80, -80, 100.0))

    rel = Release(release_time=datetime(2012, 1, 1, 1), custom_positions=start_positions)
    sp = gnome.spills.Spill(release=rel)

    return (sp, start_positions)


@pytest.fixture(scope='module')
def sample_vertical_plume_spill():
    '''
    creates an example VerticalPlumeSource object
    '''
    from gnome.spills import VerticalPlumeRelease, Spill
    from gnome.utilities.plume import get_plume_data

    release_time = datetime.now()
    end_release_time = release_time + timedelta(hours=24)

    vps = VerticalPlumeRelease(num_elements=200,
                               start_position=(28, -78, 0.),
                               release_time=release_time,
                               end_release_time=end_release_time,
                               plume_data=get_plume_data())

    vps.plume_gen.time_step_delta = timedelta(hours=1).total_seconds()
    return Spill(vps)


@pytest.fixture(scope='function')
def sample_sc_no_uncertainty():
    """
    Sample spill container with 2 surface_point_line_spill spills:

    - release_time for 2nd spill is 1 hour delayed
    - 2nd spill takes 4 hours to release and end_position is different so it
      is a time varying, line release
    - both have a volume of 10 and default element_type

    Nothing is released. This module simply defines a SpillContainer, adds
    the two spills and returns it. It is used in test_spill_container.py
    and test_elements.py so defined as a fixture.
    """
    water = Water()
    sc = SpillContainer()
    # Sample data for creating spill
    num_elements = 100
    start_position = (23.0, -78.5, 0.0)
    release_time = datetime(2012, 1, 1, 12)
    release_time_2 = release_time + timedelta(hours=1)

    end_position = (24.0, -79.5, 1.0)
    end_release_time = datetime(2012, 1, 1, 12) + timedelta(hours=4)

<<<<<<< HEAD
    spills = [gnome.spills.point_line_release_spill(num_elements,
=======
    spills = [gnome.spill.surface_point_line_spill(num_elements,
>>>>>>> b5894e41
                                                   start_position,
                                                   release_time,
                                                   amount=10, units='l',
                                                   water=water),
<<<<<<< HEAD
              gnome.spills.point_line_release_spill(num_elements,
=======
              gnome.spill.surface_point_line_spill(num_elements,
>>>>>>> b5894e41
                                                   start_position,
                                                   release_time_2,
                                                   end_position,
                                                   end_release_time,
                                                   water=water),
              ]
    sc.spills.add(spills)
    return sc



# @pytest.fixture(scope='module')
def sample_model_fixture_base():
    """
    sample model with no outputter and no spills. Use this as a template for
    fixtures to add spills
    Uses:
        sample_data/MapBounds_Island.bna
        Contains: gnome.movers.SimpleMover(velocity=(1.0, -1.0, 0.0))
        duration is 1 hour with 15min intervals so 5 timesteps total,
        including initial condition,
        model is uncertain and cache is not enabled
        No spills or outputters defined

    To use:
        add a spill and run

    :returns: It returns a dict -
        {'model':model,
         'release_start_pos':start_points,
         'release_end_pos':end_points}
        The release_start_pos and release_end_pos can be used by test to define
        the spill's 'start_position' and 'end_position'
    """

    release_time = datetime(2012, 9, 15, 12, 0)

    # the image output map

    mapfile = os.path.join(os.path.dirname(__file__),
                           'sample_data',
                           'MapBounds_Island.bna')

    # the land-water map

    map_ = MapFromBNA(mapfile, refloat_halflife=6)  # seconds

    model = Model(time_step=timedelta(minutes=15),
                  start_time=release_time,
                  duration=timedelta(hours=1),
                  map=map_,
                  uncertain=True,
                  cache_enabled=False,
                  )

    model.movers += SimpleMover(velocity=(1., -1., 0.0))

    model.uncertain = True

    start_points = np.zeros((3, ), dtype=np.float64)
    end_points = np.zeros((3, ), dtype=np.float64)

    start_points[:] = (-127.1, 47.93, 0)
    end_points[:] = (-126.5, 48.1, 0)

    return {'model': model,
            'release_start_pos': start_points,
            'release_end_pos': end_points,
            }


# make this two fixtures - one module scope, one function scope
sample_model = pytest.fixture(scope='module')(sample_model_fixture_base)
sample_model_fcn = pytest.fixture(scope='function')(sample_model_fixture_base)


def sample_model2_fixture_base():
    """
    sample model with no outputter and no spills. Use this as a template for
    fixtures to add spills
    Uses:
        sample_data/MapBounds_Island.bna
        Contains: gnome.movers.SimpleMover(velocity=(1.0, -1.0, 0.0))
        duration is 1 hour with 15min intervals so 5 timesteps total,
        including initial condition,
        model is uncertain and cache is not enabled
        No spills or outputters defined

    To use:
        add a spill and run

    :returns: It returns a dict -
        {'model':model,
         'release_start_pos':start_points,
         'release_end_pos':end_points}
        The release_start_pos and release_end_pos can be used by test to define
        the spill's 'start_position' and 'end_position'
    """

    release_time = datetime(2012, 9, 15, 12, 0)

    # the image output map

    mapfile = os.path.join(os.path.dirname(__file__),
                           './sample_data/long_island_sound',
                           'LongIslandSoundMap.BNA')

    # the land-water map

    map_ = MapFromBNA(mapfile, refloat_halflife=6)  # seconds

    model = Model(time_step=timedelta(minutes=10),
                  start_time=release_time,
                  duration=timedelta(hours=1),
                  map=map_,
                  uncertain=True,
                  cache_enabled=False,
                  )

    # model.movers += SimpleMover(velocity=(1., -1., 0.0))

    # model.uncertain = True

    start_points = np.zeros((3, ), dtype=np.float64)
    end_points = np.zeros((3, ), dtype=np.float64)

    start_points[:] = (-72.83, 41.13, 0)
    end_points[:] = (-72.83, 41.13, 0)

    return {'model': model, 'release_start_pos': start_points,
            'release_end_pos': end_points}


# make this two fixtures - one module scope, one function scope
sample_model2 = pytest.fixture(scope='module')(sample_model2_fixture_base)
sample_model_fcn2 = pytest.fixture(scope='function')(sample_model2_fixture_base)


# @pytest.fixture(scope='function')
# def sample_model_fcn():
#     'sample_model with function scope'
#     return sample_model()


# @pytest.fixture(scope='function')
# def sample_model_fcn2():
#     'sample_model with function scope'
#     return sample_model2()


def sample_model_weathering(sample_model_fcn,
                            oil,
                            temp=311.16,
                            num_les=10):
    model = sample_model_fcn['model']
    rel_pos = sample_model_fcn['release_start_pos']

    # update model the same way for multiple tests
    model.uncertain = False     # fixme: with uncertainty, copying spill fails!
    model.duration = timedelta(hours=4)

    sub = GnomeOil(oil)
    start_time = model.start_time + timedelta(hours=1)
    end_time = start_time + timedelta(seconds=model.time_step * 3)
<<<<<<< HEAD
    spill = gnome.spills.point_line_release_spill(num_les,
=======
    spill = gnome.spill.surface_point_line_spill(num_les,
>>>>>>> b5894e41
                                                 rel_pos,
                                                 start_time,
                                                 end_release_time=end_time,
                                                 substance=sub,
                                                 amount=100,
                                                 units='kg')
    model.spills += spill

    # define environment objects that weatherers require
    model.environment += [constant_wind(1, 0), Water(), Waves()]

    return model


def sample_model_weathering2(sample_model_fcn2, oil, temp=311.16):
    model = sample_model_fcn2['model']
    rel_pos = sample_model_fcn2['release_start_pos']

    # update model the same way for multiple tests
    model.uncertain = False     # fixme: with uncertainty, copying spill fails!
    model.duration = timedelta(hours=24)

    sub = GnomeOil(oil)
    start_time = model.start_time
    end_time = start_time
<<<<<<< HEAD
    spill = gnome.spills.point_line_release_spill(100,
=======
    spill = gnome.spill.surface_point_line_spill(100,
>>>>>>> b5894e41
                                                 rel_pos,
                                                 start_time,
                                                 end_release_time=end_time,
                                                 substance=sub,
                                                 amount=10000,
                                                 units='kg')
    model.spills += spill

    return model


@pytest.fixture(scope='function')
def saveloc_(tmpdir, request):
    '''
    create a temporary save location
    '''
    name = 'save_' + request.function.__name__
    name = tmpdir.mkdir(name).strpath

    return name


'''
Default properties for CyCurrentMover base class - double check cython
derived classes are getting/setting cython base class properties correctly
'''


@pytest.fixture(scope='function')
def CyCurrentMover_props():
    'gives the property names and default values for CyCurrentMover base class'
    default_prop = (('uncertain_duration', 172800),
                    ('uncertain_time_delay', 0),
                    ('up_cur_uncertain', 0.3),
                    ('down_cur_uncertain', -0.3),
                    ('right_cur_uncertain', 0.1),
                    ('left_cur_uncertain', -0.1))

    return default_prop<|MERGE_RESOLUTION|>--- conflicted
+++ resolved
@@ -222,11 +222,7 @@
         current_time = release_time
 
     if spill is None:
-<<<<<<< HEAD
-        spill = gnome.spills.point_line_release_spill(num_elements,
-=======
-        spill = gnome.spill.surface_point_line_spill(num_elements,
->>>>>>> b5894e41
+        spill = gnome.spills.surface_point_line_spill(num_elements,
                                                      start_pos,
                                                      release_time,
                                                      amount=0)
@@ -617,20 +613,12 @@
     end_position = (24.0, -79.5, 1.0)
     end_release_time = datetime(2012, 1, 1, 12) + timedelta(hours=4)
 
-<<<<<<< HEAD
-    spills = [gnome.spills.point_line_release_spill(num_elements,
-=======
-    spills = [gnome.spill.surface_point_line_spill(num_elements,
->>>>>>> b5894e41
+    spills = [gnome.spills.surface_point_line_spill(num_elements,
                                                    start_position,
                                                    release_time,
                                                    amount=10, units='l',
                                                    water=water),
-<<<<<<< HEAD
-              gnome.spills.point_line_release_spill(num_elements,
-=======
-              gnome.spill.surface_point_line_spill(num_elements,
->>>>>>> b5894e41
+              gnome.spills.surface_point_line_spill(num_elements,
                                                    start_position,
                                                    release_time_2,
                                                    end_position,
@@ -795,11 +783,7 @@
     sub = GnomeOil(oil)
     start_time = model.start_time + timedelta(hours=1)
     end_time = start_time + timedelta(seconds=model.time_step * 3)
-<<<<<<< HEAD
-    spill = gnome.spills.point_line_release_spill(num_les,
-=======
-    spill = gnome.spill.surface_point_line_spill(num_les,
->>>>>>> b5894e41
+    spill = gnome.spills.surface_point_line_spill(num_les,
                                                  rel_pos,
                                                  start_time,
                                                  end_release_time=end_time,
@@ -825,11 +809,7 @@
     sub = GnomeOil(oil)
     start_time = model.start_time
     end_time = start_time
-<<<<<<< HEAD
-    spill = gnome.spills.point_line_release_spill(100,
-=======
-    spill = gnome.spill.surface_point_line_spill(100,
->>>>>>> b5894e41
+    spill = gnome.spills.surface_point_line_spill(100,
                                                  rel_pos,
                                                  start_time,
                                                  end_release_time=end_time,
