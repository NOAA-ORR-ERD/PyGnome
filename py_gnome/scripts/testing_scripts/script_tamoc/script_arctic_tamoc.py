--- conflicted
+++ resolved
@@ -23,23 +23,13 @@
 from datetime import datetime, timedelta
 
 from gnome import scripting
-<<<<<<< HEAD
-from gnome.spills.elements import plume
-=======
 #from gnome.spill.elements import plume
->>>>>>> b5894e41
 from gnome.utilities.distributions import WeibullDistribution
 from gnome.environment.gridded_objects_base import Variable, Grid_S
 from gnome.environment import IceAwareCurrent, IceConcentration, IceVelocity
 
 from gnome.model import Model
-<<<<<<< HEAD
-from gnome.map import GnomeMap
-from gnome.spills import surface_point_line_spill
-from gnome.scripting import subsurface_plume_spill
-=======
 from gnome.maps.map import GnomeMap
->>>>>>> b5894e41
 from gnome.movers import (RandomMover,
                           TamocRiseVelocityMover,
                           RandomMover3D,
