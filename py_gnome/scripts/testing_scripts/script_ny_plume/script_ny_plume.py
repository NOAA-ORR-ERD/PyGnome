--- conflicted
+++ resolved
@@ -28,11 +28,7 @@
 from gnome.maps import MapFromBNA
 from gnome.model import Model
 from gnome.environment import GridCurrent
-<<<<<<< HEAD
 from gnome.spills import surface_point_line_spill
-=======
-from gnome.spill import surface_point_line_spill
->>>>>>> b5894e41
 from gnome.scripting import subsurface_plume_spill
 from gnome.movers import (RandomMover,
                           RiseVelocityMover,
