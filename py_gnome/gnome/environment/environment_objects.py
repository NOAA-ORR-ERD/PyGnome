--- conflicted
+++ resolved
@@ -236,33 +236,6 @@
 
         super(VelocityGrid, self).__init__(**kwargs)
 
-<<<<<<< HEAD
-=======
-    def __eq__(self, o):
-        if o is None:
-            return False
-
-        t1 = (self.name == o.name and
-              self.units == o.units and
-              self.time == o.time)
-        t2 = True
-
-        for i in range(0, len(self._variables)):
-            if self._variables[i] != o._variables[i]:
-                t2 = False
-                break
-
-        return t1 and t2
-
-    @property
-    def data_start(self):
-        return self.time.min_time.replace(tzinfo=None)
-
-    @property
-    def data_stop(self):
-        return self.time.max_time.replace(tzinfo=None)
-
->>>>>>> 3118b168
 
 class WindTS(VelocityTS, Environment):
 
