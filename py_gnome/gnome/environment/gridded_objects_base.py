--- conflicted
+++ resolved
@@ -42,15 +42,9 @@
     max_time = SchemaNode(
         DateTime(default_tzinfo=None), read_only=True
     )
-<<<<<<< HEAD
-    # tz_offset = SchemaNode(
-    #     TimeDelta(), save=True, update=True, missing=drop
-    # )
-=======
     tz_offset = SchemaNode(
         TimeDelta(), save=True, update=True, missing=drop
     )
->>>>>>> 710ebcdf
 
 class GridSchema(base_schema.ObjTypeSchema):
     name = SchemaNode(String(), test_equal=False)
