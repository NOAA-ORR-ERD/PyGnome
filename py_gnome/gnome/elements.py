--- conflicted
+++ resolved
@@ -108,11 +108,6 @@
                     data_arrays['windage_range'][-num_new_particles:][:, 1],
                     data_arrays['windages'][-num_new_particles:])
 
-<<<<<<< HEAD
-# todo: update to derive from InitBaseClass, Serializable
-# do following two classes work for a time release spill?
-class InitMassFromTotalMass(InitBaseClass, Serializable):
-=======
 
 class InitMassComponentsFromOilProps(object):
     '''
@@ -173,8 +168,8 @@
         data_arrays['half_lives'][-num_new_particles:] = half_lives
 
 
-class InitMassFromTotalMass(object):
->>>>>>> 4deb9e33
+# do following two classes work for a time release spill?
+class InitMassFromTotalMass(InitBaseClass, Serializable):
     """
     Initialize the 'mass' array based on total mass spilled
     """
