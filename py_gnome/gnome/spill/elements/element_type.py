#!/usr/bin/env python
'''
Types of elements that a spill can expect
These are properties that are spill specific like:
  'floating' element_types would contain windage_range, windage_persist
  'subsurface_dist' element_types would contain rise velocity distribution info
  'nonweathering' element_types would set use_droplet_size flag to False
  'weathering' element_types would use droplet_size, densities, mass?
'''
import copy
from math import exp, log

import gnome    # required by new_from_dict
from gnome.utilities.serializable import Serializable
from gnome.array_types import num_oil_components, reset_to_defaults
from .initializers import (InitRiseVelFromDropletSizeFromDist,
                           InitRiseVelFromDist,
                           InitWindages,
                           InitMassFromSpillAmount,
                           InitArraysFromOilProps,
                           InitMassFromPlume)
from oil_library import get_oil

from gnome.persist import base_schema
from gnome.environment import constants

""" ElementType classes"""


<<<<<<< HEAD
=======
def vapor_pressure(bp, temp):
    '''
    water_temp and boiling point units are Kelvin
    returns the vapor_pressure in SI units (Pascals)
    '''
    D_Zb = 0.97
    R_cal = 1.987  # calories

    D_S = 8.75 + 1.987 * log(bp)
    C_2i = 0.19 * bp - 18

    var = 1. / (bp - C_2i) - 1. / (temp - C_2i)
    ln_Pi_Po = D_S * (bp - C_2i) ** 2 / (D_Zb * R_cal * bp) * var
    Pi = exp(ln_Pi_Po) * constants['atmos_pressure']

    return Pi


>>>>>>> fec1db58
class ElementType(Serializable):
    _state = copy.deepcopy(Serializable._state)
    _state.add(save=['initializers'], update=['initializers'])
    _schema = base_schema.ObjType

    def __init__(self,
                 initializers=[],
                 substance='oil_conservative',
                 water_props=None):
        '''
        Define initializers for the type of elements

        :param iterbale initializers: a list/tuple of initializer classes used
            to initialize these data arrays upon release. If this is not an
            iterable, then just append 'initializer' to list of initializers
            assuming it is just a single initializer object

        :param substance='oil_conservative': Type of oil spilled. If this is a
            string, then use get_oil to get the OilProps object, else assume it
            is an OilProps object
        :type substance: str or OilProps
        :param density=None: Allow user to set oil density directly.
        :param density_units='kg/m^3: Only used if a density is input.
        '''
        self.initializers = []
        try:
            self.initializers.extend(initializers)
        except TypeError:
            # initializers is not an iterable so assume its an object and just
            # append it to list
            self.initializers.append(initializers)

        if isinstance(substance, basestring):
            # leave for now to preserve tests
            self.substance = get_oil(substance, 2)
        else:
            self.substance = substance

        if self.substance.num_components != num_oil_components:
            reset_to_defaults()
        # for now add vapor_pressure as a substance property
        self._water = water_props
        if self._water:
            self._add_vapor_pressure()

    @property
    def water(self):
        return self._water

    @water.setter
    def water(self, val):
        self._water = val
        self._add_vapor_pressure()

    def _add_vapor_pressure(self):
        temp = self.water.get('temperature', units='K')
        vp = [vapor_pressure(bp, temp) for bp in self.substance.boiling_point]
        self.substance.vapor_pressure = vp

    def __repr__(self):
        return ('{0.__class__.__module__}.{0.__class__.__name__}('
                'initializers={0.initializers}, '
                'substance={0.substance!r}'
                ')'.format(self))

    @property
    def array_types(self):
        '''
        compile/return dict of array_types set by all initializers contained
        by ElementType object
        '''
        at = {}
        for init in self.initializers:
            at.update(init.array_types)

        return at

    def set_newparticle_values(self, num_new_particles, spill, data_arrays):
        '''
        call all initializers. This will set the initial values for all
        data_arrays.
        '''
        if num_new_particles > 0:
            for i in self.initializers:
                # If a mover is using an initializers, the data_arrays will
                # contain all
                p_key = i.array_types.keys()[0]
                if p_key in data_arrays:
                    i.initialize(num_new_particles, spill, data_arrays,
                                 self.substance)

    def to_dict(self):
        """
        call the to_dict method on each object in the initializers dict. Store
        results in dict and return.

        todo: the standard to_dict doesn't seem to fit well in this case. It
        works but perhaps can/should be revisited to make it simpler
        """
        dict_ = super(ElementType, self).to_dict()

        init = []
        for val in dict_['initializers']:
            init.append(val.to_dict())

        dict_['initializers'] = init
        return dict_

    def initializers_to_dict(self):
        'just return a deepcopy of the initializers'
        return copy.deepcopy(self.initializers)

    def serialize(self, json_='webapi'):
        """
        serialize each object in 'initializers' dict, then add it to the json
        for the ElementType object.

        Note: the to_dict() method returns a dict of initializers as well;
        however, the schemas associated with the initializers are dynamic
        (eg initializers that contain a distribution). It is easier to call the
        initializer's serialize() method instead of adding the initializer's
        schemas to the ElementType schema since they are not known ahead of
        time.
        """
        dict_ = self.to_serialize(json_)
        et_schema = self.__class__._schema()
        et_json_ = et_schema.serialize(dict_)
        #s_init = {}
        s_init = []

        for i_val in self.initializers:
            s_init.append(i_val.serialize(json_))
            #s_init[i_key] = i_val.serialize(json_)

        et_json_['initializers'] = s_init
        return et_json_

    @classmethod
    def deserialize(cls, json_):
        """
        deserialize each object in the 'initializers' dict, then add it to
        deserialized ElementType dict

        We also need to accept sparse json objects, in which case we will
        not treat them, but just send them back.
        """
        if not cls.is_sparse(json_):
            et_schema = cls._schema()
            dict_ = et_schema.deserialize(json_)
            d_init = []

            for i_val in json_['initializers']:
                deserial = eval(i_val['obj_type']).deserialize(i_val)

                if json_['json_'] == 'save':
                    '''
                    If loading from save file, convert the dict_ to new object
                    here itself
                    '''
                    obj = eval(deserial['obj_type']).new_from_dict(deserial)
                    d_init.append(obj)
                else:
                    d_init.append(deserial)

            dict_['initializers'] = d_init

            return dict_
        else:
            return json_


def floating(windage_range=(.01, .04),
             windage_persist=900,
             substance=None):
    """
    Helper function returns an ElementType object containing 'windages'
    initializer with user specified windage_range and windage_persist.
    """
    init = [InitWindages(windage_range, windage_persist)]
    if substance:
        ElementType(init, substance)
    else:
        return ElementType(init)


def floating_mass(windage_range=(.01, .04),
                  windage_persist=900,
                  substance=None):
    """
    Helper function returns an ElementType object containing 'windages'
    initializer with user specified windage_range and windage_persist.
    """
    init = [InitWindages(windage_range, windage_persist),
            InitMassFromSpillAmount()]
    if substance:
        return ElementType(init, substance)
    else:
        return ElementType(init)


def floating_weathering(windage_range=(.01, .04),
                        windage_persist=900,
                        substance=None):
    '''
    Use InitArraysFromOilProps()
    '''
    init = [InitWindages(windage_range, windage_persist),
            InitArraysFromOilProps()]
    if substance:
        return ElementType(init, substance)
    else:
        return ElementType(init)


def plume(distribution_type='droplet_size',
          distribution='weibull',
          windage_range=(.01, .04),
          windage_persist=900,
          substance_name='oil_conservative',
          density=None,
          density_units='kg/m^3',
          **kwargs):
    """
    Helper function returns an ElementType object containing 'rise_vel'
    and 'windages'
    initializer with user specified parameters for distribution.

    See below docs for details on the parameters.

    :param str distribution_type: default ='droplet_size'
                                  available options:
                                  - 'droplet_size': Droplet size is samples
                                                    from the specified
                                                    distribution. Rise velocity
                                                    is calculated.
                                  - 'rise_velocity': rise velocity is directly
                                                     sampled from the specified
                                                     distribution. No droplet
                                                     size is computed.
    :param distribution='weibull':
    :param windage_range=(.01, .04):
    :param windage_persist=900:
    :param substance_name='oil_conservative':
    :param density = None:
    :param density_units = 'kg/m^3':
    """
    if density is not None:
        substance = OilPropsFromDensity(density, substance_name, density_units)
    else:
        substance = OilProps(substance_name)

    if distribution_type == 'droplet_size':
        return ElementType([InitRiseVelFromDropletSizeFromDist(
                                distribution=distribution, **kwargs),
                            InitWindages(windage_range, windage_persist),
                            InitMassFromSpillAmount()],
                           substance)
    elif distribution_type == 'rise_velocity':
        return ElementType([InitRiseVelFromDist(distribution=distribution,
                                                **kwargs),
                            InitWindages(windage_range, windage_persist),
                            InitMassFromSpillAmount()],
                           substance)


## Add docstring from called classes

plume.__doc__ += ("\nDocumentation of InitRiseVelFromDropletSizeFromDist:\n" +
                   InitRiseVelFromDropletSizeFromDist.__init__.__doc__ +
                   "\nDocumentation of InitRiseVelFromDist:\n" +
                   InitRiseVelFromDist.__init__.__doc__ +
                   "\nDocumentation of InitWindages:\n" +
                   InitWindages.__init__.__doc__ +
                   "\nDocumentation of InitMassFromVolume:\n" +
                   InitMassFromSpillAmount.__init__.__doc__
                   )


def plume_from_model(distribution_type='droplet_size',
                     distribution='weibull',
                     windage_range=(.01, .04),
                     windage_persist=900,
                     **kwargs):
    """
    Helper function returns an ElementType object containing 'rise_vel'
    and 'windages'
    initializer with user specified parameters for distribution.
    """
    if distribution_type == 'droplet_size':
        return ElementType([InitRiseVelFromDropletSizeFromDist(
                                distribution=distribution, **kwargs),
                            InitWindages(windage_range, windage_persist),
                            InitMassFromPlume()])
    elif distribution_type == 'rise_velocity':
        return ElementType([InitRiseVelFromDist(distribution=distribution,
                                                 **kwargs),
                            InitWindages(windage_range, windage_persist),
                            InitMassFromPlume()])<|MERGE_RESOLUTION|>--- conflicted
+++ resolved
@@ -27,36 +27,12 @@
 """ ElementType classes"""
 
 
-<<<<<<< HEAD
-=======
-def vapor_pressure(bp, temp):
-    '''
-    water_temp and boiling point units are Kelvin
-    returns the vapor_pressure in SI units (Pascals)
-    '''
-    D_Zb = 0.97
-    R_cal = 1.987  # calories
-
-    D_S = 8.75 + 1.987 * log(bp)
-    C_2i = 0.19 * bp - 18
-
-    var = 1. / (bp - C_2i) - 1. / (temp - C_2i)
-    ln_Pi_Po = D_S * (bp - C_2i) ** 2 / (D_Zb * R_cal * bp) * var
-    Pi = exp(ln_Pi_Po) * constants['atmos_pressure']
-
-    return Pi
-
-
->>>>>>> fec1db58
 class ElementType(Serializable):
     _state = copy.deepcopy(Serializable._state)
     _state.add(save=['initializers'], update=['initializers'])
     _schema = base_schema.ObjType
 
-    def __init__(self,
-                 initializers=[],
-                 substance='oil_conservative',
-                 water_props=None):
+    def __init__(self, initializers=[], substance='oil_conservative'):
         '''
         Define initializers for the type of elements
 
@@ -88,24 +64,10 @@
 
         if self.substance.num_components != num_oil_components:
             reset_to_defaults()
-        # for now add vapor_pressure as a substance property
-        self._water = water_props
-        if self._water:
-            self._add_vapor_pressure()
-
-    @property
-    def water(self):
-        return self._water
-
-    @water.setter
-    def water(self, val):
-        self._water = val
-        self._add_vapor_pressure()
-
-    def _add_vapor_pressure(self):
-        temp = self.water.get('temperature', units='K')
-        vp = [vapor_pressure(bp, temp) for bp in self.substance.boiling_point]
-        self.substance.vapor_pressure = vp
+
+        # for now add vapor_pressure here
+        self.vapor_pressure = [vapor_pressure(bp)
+                               for bp in self.substance.boiling_point]
 
     def __repr__(self):
         return ('{0.__class__.__module__}.{0.__class__.__name__}('
