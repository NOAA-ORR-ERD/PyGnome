import numpy as np

from gnome.utilities import time_utils, transforms
from gnome import basic_types
from gnome.cy_gnome.cy_wind_mover import CyWindMover
from gnome.cy_gnome.cy_ossm_time import CyOSSMTime
from gnome.cy_gnome.cy_random_mover import CyRandomMover

class Mover(object):
    """
    Base class from which all Python movers can inherit
    
    It defines the interface for a Python mover. The model expects the methods defined here. 
    The get_move(...) method needs to be implemented by the derived class.  
    """
    def __init__(self, **kwargs):
        """
        During init, it defaults is_active = True
        """
        self.is_active = True
        super(Mover,self).__init__(**kwargs)
        
    @property
    def id(self):
        """
        Return an ID value for this mover.

        This method uses Python's builtin `id()` function to identify the
        object. Override it for more exotic forms of identification.

        :return: the integer ID returned by id() for this object
        """
        return id(self)
    
    def datetime_to_seconds(self, model_time):
        """
        put the time conversion call here - incase we decide to change it, it only updates here
        """
        return time_utils.date_to_sec(model_time)
        
    def prepare_for_model_run(self):
        """
        override method in derived class if the mover needs to perform any actions at beginning of model run 
        """
        pass

    def prepare_for_model_step(self, model_time_datetime, time_step,
                               uncertain_spills_count=0, uncertain_spills_size=None):
        """
        default implementation of prepare_for_model_step(...)
        
        It checks the inputs for uncertainty spills are valid. 
        """
        self.model_time = self.datetime_to_seconds(model_time_datetime)
        if uncertain_spills_count < 0:
            raise ValueError("The uncertain_spills_count cannot be less than 0")
        elif uncertain_spills_count > 0:
            """" preparing for a certainty spill """
            if uncertain_spills_size is None:
                raise ValueError("uncertain_spills_size cannot be None if uncertain_spills_count is greater than 0")
            
            if len(uncertain_spills_size) != uncertain_spills_count:
                raise ValueError("uncertain_spills_size needs an entry for each of the uncertain spills")
            
            
    def get_move(self, spill, time_step, model_time, uncertain_spill_number=0):
        """
        Not implemented in base class. 
        
        Each class that derives from Mover object must implement it's own get_move
        """
        raise NotImplementedError("Each mover that derives from Mover base class must implement get_move(...)")
    
    def model_step_is_done(self):
        """
        This method gets called by the model when after everything else is done
        in a time step. Put any code need for clean-up, etc in here in subclassed movers.
        """
        pass 


class CyMover(Mover):
    """
    Base class for python wrappers around cython movers
    All movers (CyWindMover, CyRandomMover) will need to extract info from spill object.
    Put this code and any other code common to all movers here
    
    Base class assumes any derived class will instantiate a 'mover' object that
    has methods like: prepare_for_model_run, prepare_for_model_step,
    """
    def __init__(self, is_active=True, **kwargs):
        super(CyMover,self).__init__(**kwargs)
        self.is_active = is_active
        
    def prepare_for_model_run(self):
        """
        calls the underlying cython mover's prepare_for_model_run() 
        """
        self.mover.prepare_for_model_run()

    def prepare_for_model_step(self, model_time_datetime, time_step,
                               uncertain_spills_count=0, uncertain_spills_size=None):
        """
        default implementation of prepare_for_model_step(...)
        
        Checks the inputs for uncertainty spills are valid. Then it invokes the 
        mover's prepare_for_model_step. The 'mover' is a member of this class, but it is
        instantiated by the derived class. 
        """
        super(CyMover,self).prepare_for_model_step(model_time_datetime, time_step, uncertain_spills_count, uncertain_spills_size)
        #Mover.prepare_for_model_step(self, model_time_datetime, time_step, uncertain_spills_count, uncertain_spills_size)
        self.mover.prepare_for_model_step(self.model_time, time_step, uncertain_spills_count, uncertain_spills_size)

    def prepare_data_for_get_move(self, spill, model_time_datetime):
        """
        organizes the spill object into inputs for calling with Cython wrapper's get_move(...)
        
        :param spill: spill is an instance of the gnome.spill.Spill class
        :param model_time_datetime: model time as a date time object
        """
        self.model_time = self.datetime_to_seconds(model_time_datetime)
        
        # Get the data:
        try:
            self.positions      = spill['positions']
            self.status_codes   = spill['status_codes']
            
            if spill.is_uncertain:
                self.spill_type = basic_types.spill_type.uncertainty
            else:
                self.spill_type = basic_types.spill_type.forecast
            
            # make sure prepare_for_model_step was setup correctly for an uncertainty spill
            if self.spill_type is basic_types.spill_type.forecast:
                if spill.is_uncertain: 
                    raise ValueError("prepare_for_model_step was not called for a uncertainty spill. Model is not prepared for this spill and move")
            
            
        except KeyError, err:
            raise ValueError("The spill does not have the required data arrays\n"+err.message)
        
        # Array is not the same size, change view and reshape
        self.positions = self.positions.view(dtype=basic_types.world_point)
        self.positions = np.reshape(self.positions, (len(self.positions),))
        self.delta = np.zeros((len(self.positions)), dtype=basic_types.world_point)

    def model_step_is_done(self):
        """
        This method gets called by the model when afer everything else is done
        in a time step put any code need for clean-up, etc in here in
        subclassed movers.
        """
        self.mover.model_step_is_done()
    
class WindMover(CyMover):
    """
    WindMover is a Python wrapper around the Cython wind_mover module.
    This inherits from CyMover and self.mover references CyWindMover 
    
    The real work is done by the CyWindMover object.

    CyMover sets everything up that is common to all movers.
    """
    def __init__(self, 
                 timeseries=None, 
                 data_format=basic_types.data_format.magnitude_direction,
                 file=None, 
                 uncertain_duration=10800, is_active=True,
                 uncertain_time_delay=0, uncertain_speed_scale=2, uncertain_angle_scale=0.4):
        """
        Initializes a wind mover object. It requires a numpy array containing 
        gnome.basic_types.time_value_pair which defines the wind velocity
        
        :param timeseries: (Required) numpy array containing time_value_pair
        :type timeseries: numpy.ndarray[basic_types.time_value_pair, ndim=1]
        :param file: path to a long wind file from which to read wind data
        :param uncertain_duraton=10800: only used in case of uncertain wind. Default is 3 hours
        :param is_active: flag defines whether mover is active or not
        :param uncertain_time_delay=0: wait this long after model_start_time to turn on uncertainty
        :param uncertain_speed_scale=2: used in uncertainty computation
        :param uncertain_angle_scale=0.4: used in uncertainty computation
        """
        if( timeseries == None and file == None):
            raise ValueError("Either provide timeseries or a valid long file")
        
        if( timeseries != None):
            try:
                #if( timeseries.dtype is not basic_types.datetime_value_pair):
                if( timeseries.dtype is not basic_types.datetime_r_theta):
                    # Should this be 'is' or '==' - both work in this case. There is only one instance of basic_types.time_value_pair 
                    raise ValueError("timeseries must be a numpy array containing basic_types.datetime_r_theta dtype")
            
            except AttributeError as err:
                raise AttributeError("timeseries is not a numpy array. " + err.message)
            
            # convert datetime_value_pair to time_value_pair
            time_value_pair = self._datetime_r_theta_to_time_value(timeseries)
            self.ossm = CyOSSMTime(timeseries=time_value_pair) # this has same scope as CyWindMover object
            
        else:
            self.ossm = CyOSSMTime(path=file,file_contains=data_format)
        
        self.mover = CyWindMover(uncertain_duration=uncertain_duration, 
                                 uncertain_time_delay=uncertain_time_delay, 
                                 uncertain_speed_scale=uncertain_speed_scale,  
                                 uncertain_angle_scale=uncertain_angle_scale)
        self.mover.set_ossm(self.ossm)
        super(WindMover,self).__init__(is_active=is_active)
        #CyMover.__init__(self, is_active=is_active)

    @property
    def timeseries(self):
        datetimeval = self._time_value_to_datetime_r_theta(self.ossm.timeseries)
        return datetimeval
    
    @timeseries.setter
    def timeseries(self, datetime_value):
        timeval = self._datetime_r_theta_to_time_value(datetime_value)
        self.ossm.timeseries = timeval
        
    @property
    def uncertain_duration(self):
        return self.mover.uncertain_duration
    
    @uncertain_duration.setter
    def uncertain_duration(self, value):
        self.mover.uncertain_duration = value
    
    @property
    def uncertain_time_delay(self):
        return self.mover.uncertain_time_delay
    
    @uncertain_time_delay.setter
    def uncertain_time_delay(self, value):
        self.mover.uncertain_time_delay = value
        
    @property 
    def uncertain_speed_scale(self):
        return self.mover.uncertain_speed_scale
    
    @uncertain_speed_scale.setter
    def uncertain_speed_scale(self, value):
        self.mover.uncertain_speed_scale = value
        
    @property
    def uncertain_angle_scale(self):
        return self.mover.uncertain_angle_scale
    
    @uncertain_angle_scale.setter
    def uncertain_angle_scale(self, value):
        self.mover.uncertain_angle_scale = value

    def _datetime_r_theta_to_time_value(self, datetime_r_theta):
        """
        convert the datetime_value_pair array to a time_value_pair array
        """
        timeval = np.zeros((len(datetime_r_theta),), dtype=basic_types.time_value_pair)
        timeval['time'] = time_utils.date_to_sec(datetime_r_theta['time'])
        #timeval['value'] = datetime_value_pair['value']
        uv = transforms.r_theta_to_uv(datetime_r_theta['value'])
        timeval['value']['u'] = uv[:,0]
        timeval['value']['v'] = uv[:,1]
        return timeval
        
    def _time_value_to_datetime_r_theta(self, time_value_pair):
        """
        convert the time_value_pair array to a datetime_value_pair array
        """
        #datetimeval = np.zeros((len(time_value_pair),), dtype=basic_types.datetime_value_pair)
        #datetimeval['value'] = time_value_pair['value']
        datetimeval = np.zeros((len(time_value_pair),), dtype=basic_types.datetime_r_theta)
        datetimeval['time'] = time_utils.sec_to_date(time_value_pair['time'])
        
        # remove following three after reworking the time_value_pair array
        uv = np.zeros((len(time_value_pair),2), dtype=np.double)
        uv[:,0] = time_value_pair['value']['u']
        uv[:,1] = time_value_pair['value']['v']
        
        datetimeval['value'] = transforms.uv_to_r_theta(uv)
        return datetimeval
    
    def get_time_value(self, datetime):
        time_sec = self.datetime_to_seconds(datetime)
        return self.ossm.get_time_value(time_sec).view(dtype=np.double).reshape(-1,len(basic_types.velocity_rec))

    def __repr__(self):
        """
        Return a string representation of this `WindMover`.

        TODO: We probably want to include more information.
        """
        return 'Wind Mover'

    def get_move(self, spill, time_step, model_time_datetime, uncertain_spill_number=0):
        """
        :param spill: spill object
        :param time_step: time step in seconds
        :param model_time_datetime: current time of the model as date time object
        :param uncertain_spill_number: starting from 0 for the 1st uncertain spill, it is the order in which the uncertain spill is added
        """
        self.prepare_data_for_get_move(spill, model_time_datetime)
        try:
            windage = spill['windages']
        except:
            raise ValueError("The spill does not have the required data arrays\n"+err.message)
        
        self.mover.get_move(  self.model_time,
                              time_step, 
                              self.positions,
                              self.delta,
                              windage,
                              self.status_codes,
                              self.spill_type,
                              uncertain_spill_number)
        #return self.delta
        return self.delta.view(dtype=basic_types.world_point_type).reshape((-1,len(basic_types.world_point)))

<<<<<<< HEAD
    # def model_step_is_done(self):
    #     """
    #     This method gets called by the model when afer everything else is done
    #     in a time step put any code need for clean-up, etc in here in
    #     subclassed movers.
    #     """
    #     self.mover.model_step_is_done()

=======
>>>>>>> 9552c345
class RandomMover(CyMover):
    """
    Python wrapper around the Cython CyRandomMover module.
    
    The real work is done by the cython object.

    CyMover sets everything up that is common to all movers.
    """
    def __init__(self, diffusion_coef=100000, is_active=True):
        """
        Initialize
        """
        self.mover = CyRandomMover(diffusion_coef=diffusion_coef)
        super(RandomMover,self).__init__(is_active=is_active)
    
    @property
    def diffusion_coef(self):
        return self.mover.diffusion_coef
    
    @diffusion_coef.setter
    def diffusion_coef(self, value):
        self.mover.diffusion_coef = value
        
    def __repr__(self):
        """
        Return a string representation of this `WindMover`.

        TODO: We probably want to include more information.
        """
        return 'Random Mover'

    def prepare_for_model_step(self, model_time_datetime, time_step, uncertain_spills_count=0, uncertain_spills_size=None):
       """
       Random mover does not use uncertainty for anything during prepare_for_model_step(...)
       
       This method does not call super().prepare_for_model_step() .. it over-rides the base class method.
       It does however call the Mover.prepare_for_model_step() base class method
       
       """
       Mover.prepare_for_model_step(self, model_time_datetime, time_step, uncertain_spills_count, uncertain_spills_size)
       model_time = super(RandomMover,self).datetime_to_seconds(model_time_datetime)
       self.mover.prepare_for_model_step(model_time, time_step)
    
    def get_move(self, spill, time_step, model_time_datetime, uncertain_spill_number=0):
        """
        :param spill: spill object
        :param time_step: time step in seconds
        :param model_time_datetime: current time of the model as date time object
        :param uncertain_spill_number: starting from 0 for the 1st uncertain spill, it is the order in which the uncertain spill is added
        """
        self.prepare_data_for_get_move(spill, model_time_datetime)
        
        self.mover.get_move(  self.model_time,
                              time_step, 
                              self.positions,
                              self.delta,
                              self.status_codes,
                              self.spill_type,
                              uncertain_spill_number)
        #return self.delta
        return self.delta.view(dtype=basic_types.world_point_type).reshape((-1,len(basic_types.world_point)))
        <|MERGE_RESOLUTION|>--- conflicted
+++ resolved
@@ -315,17 +315,15 @@
         #return self.delta
         return self.delta.view(dtype=basic_types.world_point_type).reshape((-1,len(basic_types.world_point)))
 
-<<<<<<< HEAD
-    # def model_step_is_done(self):
-    #     """
-    #     This method gets called by the model when afer everything else is done
-    #     in a time step put any code need for clean-up, etc in here in
-    #     subclassed movers.
-    #     """
-    #     self.mover.model_step_is_done()
-
-=======
->>>>>>> 9552c345
+    def model_step_is_done(self):
+        """
+        This method gets called by the model when afer everything else is done
+        in a time step put any code need for clean-up, etc in here in
+        subclassed movers.
+        """
+        self.mover.model_step_is_done()
+
+
 class RandomMover(CyMover):
     """
     Python wrapper around the Cython CyRandomMover module.
