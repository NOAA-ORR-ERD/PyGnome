"""
module contains objects that contain weather related data. For example,
the Wind object defines the Wind conditions for the spill
"""

import datetime

import numpy as np

from gnome import basic_types, GnomeObject
from gnome.utilities import transforms, time_utils, convert
from gnome.cy_gnome.cy_ossm_time import CyOSSMTime
from hazpy import unit_conversion

class Wind(GnomeObject):
    """
    Defines the Wind conditions for a spill
    """
    def __init__(self, 
                 timeseries=None, 
                 file=None,
                 format='r-theta',
                 units=None):
        """
        Initializes a wind object. It requires a numpy array containing 
        gnome.basic_types.datetime_value_2d which defines the wind velocity
        
        :param timeseries: (Required) numpy array containing time_value_pair
        :type timeseries: numpy.ndarray[basic_types.time_value_pair, ndim=1]
        :param file: path to a long wind file from which to read wind data
        :param format: default timeseries format is magnitude_direction
        :type format: string "r-theta" or "uv". 
                      Converts string to integer defined by gnome.basic_types.ts_format.*
        :param units: units associated with the timeseries data. If 'file' is given, then units are read in from the file. 
                      These units must be valid as defined in the hazpy unit_conversion module: 
                      unit_conversion.GetUnitNames('Velocity') 
        :type units:  string, for example: 'knot', 'meter per second', 'mile per hour' etc
        """
        
        if( timeseries is None and file is None):
            raise ValueError("Either provide timeseries or a valid long file")
        
        if( timeseries is not None):
            if units is None:
                raise ValueError("Provide valid units as string or unicode for timeseries")
            
            self._check_timeseries(timeseries, units)
            
            timeseries['value'] = self._convert_units(timeseries['value'], format, units, 'meter per second')
            time_value_pair = convert.to_time_value_pair(timeseries, format)   # ts_format is checked during conversion
                
            self.ossm = CyOSSMTime(timeseries=time_value_pair) # this has same scope as CyWindMover object
            self._user_units = units
        else:
            ts_format = convert.tsformat(format)
            self.ossm = CyOSSMTime(file=file,file_contains=ts_format)
            self._user_units = self.ossm.user_units
        
    def _convert_units(self, data, ts_format, from_unit, to_unit):
        """
        Private method to convert units for the 'value' stored in the date/time value pair
        """
        if from_unit != to_unit:
            data[:,0]  = unit_conversion.convert('Velocity', from_unit, to_unit, data[:,0])
            if ts_format == basic_types.ts_format.uv:
                data[:,1]  = unit_conversion.convert('Velocity', from_unit, to_unit, data[:,1])
        
        return data
    
    def _check_timeseries(self, timeseries, units):
        """
        Run some checks to make sure timeseries is valid
        """
        try:
            if( timeseries.dtype is not basic_types.datetime_value_2d):
                # Both 'is' or '==' work in this case. There is only one instance of basic_types.datetime_value_2d
                # Maybe in future we can consider working with a list, but that's a bit more cumbersome for different dtypes
                raise ValueError("timeseries must be a numpy array containing basic_types.datetime_value_2d dtype")
        
        except AttributeError as err:
            raise AttributeError("timeseries is not a numpy array. " + err.message)
        
        # check to make sure the time values are in ascending order
        if np.any( timeseries['time'][np.argsort( timeseries['time'])] != timeseries['time']):
            raise ValueError('timeseries are not in ascending order. The datetime values in the array must be in ascending order')
        
        # check for duplicate entries
        unique = np.unique( timeseries)
        if len( unique) != len(timeseries):
            raise ValueError('timeseries must contain unique entries. Number of duplicate entries ' + str(len(timeseries)-len(unique) ) )
        
    def __repr__(self):
        """
        Return an unambiguous representation of this `Wind object` so it can be recreated
        
        This timeseries are not output. eval(repr(wind)) does not work for this object and the timeseries could be long
        so only the syntax for obtaining the timeseries is given in repr
        """
        return "Wind( timeseries=Wind.get_timeseries('uv'), format='uv')" \
    
    def __str__(self):
        """
        Return string representation of this object
        """
        return "Wind Object"
    
    user_units = property( lambda self: self._user_units)   
    filename = property( lambda self: self.ossm.fileName)
    
<<<<<<< HEAD
    # Add following meta-data about timeseries
    @property
    def name(self):
        return self._name
    
    @name.setter
    def name(self, val):
        self._name = val
        
=======
       
>>>>>>> e7e4c709
    
    
    def get_timeseries(self, datetime=None, units=None, format='r-theta'):
        """
        returns the timeseries in the requested format. If datetime=None, then the original timeseries
        that was entered is returned. If datetime is a list containing datetime objects, then the
        wind value for each of those date times is determined by the underlying CyOSSMTime object and
        the timeseries is returned.  

        The output format is defined by the strings 'r-theta', 'uv'

        :param datetime: [optional] datetime object or list of datetime objects for which the value is desired
        :type datetime: datetime object
        :param units: [optional] outputs data in these units. Default is to output data in user_units
        :type units: string. Uses the hazpy.unit_conversion module
        :param format: output format for the times series: either 'r-theta' or 'uv'
        :type format: either string or integer value defined by basic_types.ts_format.* (see cy_basic_types.pyx)

        :returns: numpy array containing dtype=basic_types.datetime_value_2d. Contains user specified datetime
            and the corresponding values in user specified ts_format
        """
        if datetime is None:
            datetimeval = convert.to_datetime_value_2d(self.ossm.timeseries, format)
        else:
            datetime = np.asarray(datetime, dtype='datetime64[s]').reshape(-1,)
            timeval = np.zeros((len(datetime),),dtype=basic_types.time_value_pair)
            timeval['time'] = time_utils.date_to_sec(datetime)
            timeval['value'] = self.ossm.get_time_value(timeval['time'])
            datetimeval = convert.to_datetime_value_2d(timeval, format)
        
        if units is not None:
            datetimeval['value'] = self._convert_units(datetimeval['value'], format, 'meter per second', units)
        else:
            datetimeval['value'] = self._convert_units(datetimeval['value'], format, 'meter per second', self.user_units)
            
        return datetimeval
    
    def set_timeseries(self, datetime_value_2d, units, format='r-theta'):
        """
        sets the timeseries of the Wind object to the new value given by a numpy array. 
        The format for the input data defaults to 
        basic_types.format.magnitude_direction but can be changed by the user
        
        :param datetime_value_2d: timeseries of wind data defined in a numpy array
        :type datetime_value_2d: numpy array of dtype basic_types.datetime_value_2d
        :param user_units: XXX user units
        :param format: output format for the times series; as defined by basic_types.format.
        :type format: either string or integer value defined by basic_types.format.* (see cy_basic_types.pyx)
        """
        self._check_timeseries(datetime_value_2d, units)
        datetime_value_2d['value'] = self._convert_units(datetime_value_2d['value'], format, units, 'meter per second')
        
        timeval = convert.to_time_value_pair(datetime_value_2d, format)
        self.ossm.timeseries = timeval
    

def ConstantWind(speed, direction, units='m/s'):
    """
    utility to create a constant wind "timeseries"
    
    :param speed: speed of wind 
    :param direction: direction -- degrees True, direction wind is from( degrees True )
    :param unit='m/s': units for speed, as a string, i.e. "knots", "m/s", "cm/s", etc.
    """
    wind_vel = np.zeros((1,), dtype=basic_types.datetime_value_2d)
    wind_vel['time'][0] = datetime.datetime.now() # jsut to have a time 
    wind_vel['value'][0] = (speed, direction)
    
    return Wind(timeseries=wind_vel,
                format='r-theta',
                units=units)

        
class Tides(GnomeObject):
    """
    Define the tides for a spill
    
    Currently, this internally defines and uses the CyShioTime object, which is
    a cython wrapper around the C++ Shio object
    """
    def __init__(self,
                 timeseries=None,
                 file=None,
                 units=None):
        """
        Tide information can be obtained from a file or set as a timeseries
        
        :param timeseries: (Required) numpy array containing time_value_pair
        :type timeseries: numpy.ndarray[basic_types.time_value_pair, ndim=1]
        :param file: path to a long wind file from which to read wind data
        :param units: units associated with the timeseries data. If 'file' is given, then units are read in from the file. 
                      unit_conversion - NOT IMPLEMENTED YET
        :type units:  string, for example: 'knot', 'meter per second', 'mile per hour' etc
        """
        self.ossm_format = basic_types.ts_format.uv
        if( timeseries is None and file is None):
            raise ValueError("Either provide timeseries or a valid file containing Tide data")
        
        if( timeseries is not None):
            if units is None:
                raise ValueError("Provide valid units as string or unicode for timeseries")
            
            self._check_timeseries(timeseries, units)
            
            timeseries['value'] = self._convert_units(timeseries['value'], ts_format, units, 'meter per second')
            time_value_pair = convert.to_time_value_pair(timeseries, ts_format)   # ts_format is checked during conversion
                
            self.ossm = CyOSSMTime(timeseries=time_value_pair) # this has same scope as CyWindMover object
            self._user_units = units
        else:
            self.ossm = CyOSSMTime(path=file,file_contains=ts_format)
            self._user_units = self.ossm.user_units<|MERGE_RESOLUTION|>--- conflicted
+++ resolved
@@ -107,19 +107,7 @@
     user_units = property( lambda self: self._user_units)   
     filename = property( lambda self: self.ossm.fileName)
     
-<<<<<<< HEAD
-    # Add following meta-data about timeseries
-    @property
-    def name(self):
-        return self._name
-    
-    @name.setter
-    def name(self, val):
-        self._name = val
-        
-=======
        
->>>>>>> e7e4c709
     
     
     def get_timeseries(self, datetime=None, units=None, format='r-theta'):
