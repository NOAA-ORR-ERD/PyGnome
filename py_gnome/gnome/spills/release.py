--- conflicted
+++ resolved
@@ -168,11 +168,8 @@
                                  'area': gat('area'),
                                  'fay_area': gat('fay_area'),
                                  'frac_coverage': gat('frac_coverage'),})
-<<<<<<< HEAD
         if self.retain_initial_positions:
             self.array_types.update({'init_positions': gat('positions')})
-=======
->>>>>>> 82179512
 
     def __repr__(self):
         return ('{0.__class__.__module__}.{0.__class__.__name__}('
@@ -392,8 +389,8 @@
         data['positions'][sl] = pos
         data['mass'][sl] = self._mass_per_le
         data['init_mass'][sl] = self._mass_per_le
-        
-    def initialize_LEs_Area(self, to_rel, data, std_density):        
+
+    def initialize_LEs_Area(self, to_rel, data, std_density):
         pass
 
     def initialize_LEs_Area(self, to_rel, data, std_density):
@@ -589,17 +586,13 @@
         data['mass'][sl] = self._mass_per_le
         data['init_mass'][sl] = self._mass_per_le
 
-<<<<<<< HEAD
         if self.retain_initial_positions:
             data['init_positions'][sl] = data['positions'][sl]
 
-=======
->>>>>>> 82179512
         # compute release rate
         if self.release_duration > 0:
             data['release_rate'][sl] = sum(data['init_mass'][sl] / data['density'][sl]) / (end_time-start_time).total_seconds()
         else:
-<<<<<<< HEAD
             data['release_rate'][sl] = np.nan
         # compute release rate
 
@@ -615,24 +608,6 @@
 
         data['vol_frac_le_st'][sl] = (data['init_mass'][sl] / data['density'][sl]) / data['bulk_init_volume'][sl]
 
-=======
-            data['release_rate'][sl] = np.nan 
-        # compute release rate
-
-        
-    def initialize_LEs_Area(self, to_rel, data, std_density):
-        
-        # compute initial spreading area
-        sl = slice(-to_rel, None, 1)
-        
-        # the initial bulk volume is computed based on standard density 
-        if not np.isnan(data['release_rate'][sl][0]):
-                   data['bulk_init_volume'][sl] = r_time_scale * data['release_rate'][sl]
-        else:
-                   data['bulk_init_volume'][sl] = sum(data['init_mass'][sl] / std_density)
-               
-        data['vol_frac_le_st'][sl] = (data['init_mass'][sl] / std_density) / data['bulk_init_volume'][sl] 
->>>>>>> 82179512
         self.spread = FayGravityViscous()
 
         if hasattr(data, 'substance'):
@@ -643,16 +618,9 @@
               data['fay_area'][sl] = init_blob_area * data['vol_frac_le_st'][sl]
               data['area'][sl] = data['fay_area'][sl]
         # compute initial spreading area
-<<<<<<< HEAD
 
 
 class PolygonReleaseSchema(BaseReleaseSchema):
-=======
-    
-    
-    
-class SpatialReleaseSchema(BaseReleaseSchema):
->>>>>>> 82179512
     filename = FilenameSchema(save=False, update=False, test_equal=False, missing=drop)
     features = FeatureCollectionSchema(save=True, update=True, test_equal=True, missing=drop)
 
