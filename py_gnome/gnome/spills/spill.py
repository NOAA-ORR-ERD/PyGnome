--- conflicted
+++ resolved
@@ -336,18 +336,9 @@
             or units in _valid_units('Mass')):
             return True
         else:
-<<<<<<< HEAD
-            msg = ('Units for amount spilled must be in volume or mass units. '
-                   '{0} was provided.'
-                   'Valid units for volume: {1}, for mass: {2} ').format(
-                         units,
-                         self.valid_vol_units,
-                         self.valid_mass_units)
-=======
             msg = ("Units for amount spilled must be in volume or mass units. "
                    f"{units} was provided."
                    f"Recommended units are:{WEBGNOME_UNITS_FOR_RELEASE}")
->>>>>>> cc337d72
             ex = ValueError(msg)
             self.logger.exception(ex, exc_info=True)
             raise ex  # this should be raised since run will fail otherwise
