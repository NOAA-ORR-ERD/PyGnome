# Updates a save loaded using pygnome.Model to the latest version

import json
import logging
import glob
import sys
import contextlib
import os
import re
import zipfile
from pathlib import Path

log = logging.getLogger(__name__)

errortypes = [
    'Save file version not compatible with this updater. Version: {0} Updater: {1}',
    'Save file does not have a version.txt',
    'Failed to remove old file: {0} Error: {1}',
]

NON_WEATHERING_DICT = {
 "obj_type": "gnome.spill.substance.NonWeatheringSubstance",
 "id": "dummy-id-from-save_updater",
 "name": "NonWeatheringSubstance_99",
 "initializers": [
  "InitWindages_99.json"
 ],
 "is_weatherable": False,
 "standard_density": 1000.0
}

# if needed:
# WINDAGE_INIT_DICT = {
#  "windage_range": [
#   0.01,
#   0.04
#  ],
#  "windage_persist": 900,
#  "obj_type": "gnome.spill.initializers.InitWindages",
#  "id": "1d05bcd6-fa73-11e9-a559-0242ac120006",
#  "name": "InitWindages_99"
# }

@contextlib.contextmanager
def remember_cwd(new_wd):
    curdir = os.getcwd()
    os.chdir(new_wd)
    try:
        yield
    finally:
        os.chdir(curdir)


def update_savefile(save_directory):

    if not isinstance(save_directory, str) or not os.path.isdir(save_directory):
        raise ValueError('Must unzip save to directory in order to upgrade it to '
                         'the latest version')

    messages = []
    errors = []

    with remember_cwd(save_directory):
        # get current save file version
        allfiles = glob.glob('*')
        if 'version.txt' in allfiles:
            with open('version.txt') as fp:
                v = int(fp.readline())
        else:
            v = 0

        for i in range(v, len(all_update_steps)):
            # execute update
            step = all_update_steps[i]
            messages, errors = step(messages, errors)

            if len(errors) > 0:
                for e in errors:
                    sys.stderr.write(e+'\n')
                raise ValueError('Errors occurred during save update process')

        if len(messages) > 0:
            for m in messages:
                log.info(m)
        return True


def v0tov1(messages, errors):
    '''
    Takes a zipfile containing no version.txt and up-converts it to 'version 1'.
    This functions purpose is to upgrade save files to maintain compatibility
    after the SpillRefactor upgrades.
    '''
    def Substance_from_ElementType(et_json, water):
        '''
        Takes element type cstruct with a substance, creates an appropriate
        GnomeOil cstruct
        '''
        inits = et_json.get('initializers', [])
        for init in inits:
            if isinstance(init, dict):
                init['obj_type'] = init['obj_type'].replace('.elements.', '.')
        if 'substance' not in et_json:
            '''
            Note the id of the new cstructs. The ID IS required at this stage, because
            the load process will use it later to establish references between objects
            '''
            substance = NON_WEATHERING_DICT
            substance["initializers"] = inits
        else:
            substance = {
                "obj_type": "gnome.spills.substance.GnomeOil",
                "name": et_json.get('substance', 'Unknown Oil'),
                "initializers": et_json.get('initializers', []),
                "is_weatherable": True,
                "water": water,
                "id": "v0-v1-update-id-1"
            }
            if isinstance(et_json.get('substance', None), dict):
                substance.update(et_json.get('substance'))

        return substance

    jsonfiles = glob.glob('*.json')

    log.debug('updating save file from v0 to v1 (Spill Refactor)')
    water_json = element_type_json = None
    spills = []
    inits = []
    for fname in jsonfiles:
        with open(fname, 'r') as fn:
            json_ = json.load(fn)
            if 'obj_type' in json_:
                if ('Water' in json_['obj_type']
                        and 'environment' in json_['obj_type']
                        and water_json is None):
                    water_json = (fname, json_)

                if ('element_type.ElementType' in json_['obj_type']
                        and element_type_json is None):
                    element_type_json = (fname, json_)

                if 'gnome.spills.spill.Spill' in json_['obj_type']:
                    spills.append((fname, json_))

                if 'initializers' in json_['obj_type']:
                    inits.append((fname, json_))

    # Generate new substance object
    if water_json is None:
        water_json = (None, None)

    substance = None
    if element_type_json is not None:
        substance = Substance_from_ElementType(element_type_json[1],
                                               water_json[1])
        substance_fn = sanitize_filename(substance['name'] + '.json')
        # Delete .json for deprecated objects (element_type)
        fn = element_type_json[0]
        try:
            os.remove(fn)
        except Exception as e:
            err = errortypes[2].format(fn, e)
            errors.append(err)
            return messages, errors

    # Write modified and new files
    if substance is not None:
        with open(substance_fn, 'w') as subs_file:
            json.dump(substance, subs_file, indent=True)
    for spill in spills:
        fn, sp = spill
        del sp['element_type']
        sp['substance'] = substance_fn
        with open(fn, 'w') as fp:
            json.dump(sp, fp, indent=True)
    for init in inits:
        fn, init = init
        init['obj_type'] = init['obj_type'].replace('.elements.', '.')
        with open(fn, 'w') as fp:
            json.dump(init, fp, indent=True)
    with open('version.txt', 'w') as vers_file:
        vers_file.write('1')

    messages.append('**Update from v0 to v1 successful**')
    return messages, errors


def v1tov2(messages, errors):
    '''
    Takes a zipfile containing version 1 and up-converts it
    to 'version 2'.

    This function's purpose is to upgrade save files to maintain compatibility
    after changes to the  GnomeOil -- i.e. can the json file still be used to
    create an oil - if not, replace with non-weathering substance so save file
    can be loaded. Also removes InitWindages
    '''
    log.debug('updating save file from v1 to v2 (Renaming)')

    jsonfiles = glob.glob('*.json')

    files_to_remove = []
    # GnomeOil update
    oils = []
    for fname in jsonfiles:
        with open(fname, 'r') as fn:
            json_ = json.load(fn)
            if 'obj_type' in json_:
                if json_['obj_type'] == "gnome.spill.substance.GnomeOil":
                    oils.append(fname)
                    # See if it can be used with the current GnomeOil
                    try:
                        GnomeOil(**json_)
                    except Exception:
                        # can't be used with GnomeOIl: replace with NonWeathering
                        log.info(f"Oil: {json_['name']} is not longer valid\n"
                                 "You will need re-load an oil, which can be "
                                 "obtained from The ADIOS Oil Database:\n"
                                 "https://adios.orr.noaa.gov/")
                        nws = NON_WEATHERING_DICT
                        # this will catch the windages info
                        nws['initializers'] = json_['initializers']
                        # write out the new file
                        with open(fname, 'w') as fn:
                            json.dump(nws, fn)

    # remove InitWindages
    for fname in jsonfiles:
        with open(fname, 'r') as fn:
            json_ = json.load(fn)
            if 'obj_type' in json_ and 'initializers' in json_:
                # this is assuming only one
                for wind_init in json_.pop('initializers'):
                    init_js = json.load(open(wind_init, 'r'))
                    if "InitWindages" in init_js["obj_type"]:
                        json_['windage_range'] = init_js['windage_range']
                        json_['windage_persist'] = init_js['windage_persist']
                        json.dump(json_, open(fname, 'w'))
                        files_to_remove.append(wind_init)

    with open('version.txt', 'w') as vers_file:
        vers_file.write('2')

    for fname in files_to_remove:
        Path(fname).unlink()

    messages.append('**Update from v1 to v2 successful**')
    return messages, errors

def v2tov3(messages, errors):
    '''
    Takes a zipfile containing version 2 and up-converts it
    to 'version 3'.

    This function's purpose is to upgrade save files to maintain compatibility
    after the grand renaming:
    [link to commit here]
    '''

    log.debug('updating save file from v2 to v3 (Renaming)')

    jsonfiles = glob.glob('*.json')

    # updating the name of spills
    spills = []  # things with a "gnome.spill" in the path
    movers = []  # current_movers, GridCurrentMover
    wind_movers = []  # wind_movers, GridWindMover
    srs = [] # SpatialRelease
    for fname in jsonfiles:
        with open(fname, 'r') as fn:
            json_ = json.load(fn)
            if 'obj_type' in json_:
                if 'gnome.spill.' in json_['obj_type']:
                    spills.append((fname, json_))
                if 'gnome.movers.current_movers.' in json_['obj_type']:
                    movers.append((fname, json_))
                if 'gnome.movers.wind_movers.' in json_['obj_type']:
                    wind_movers.append((fname, json_))
                if 'SpatialRelease' in json_['obj_type']:
                    srs.append((fname, json_))

    for fn, sp in spills:
        sp['obj_type'] = sp['obj_type'].replace('gnome.spill.', 'gnome.spills.')
        with open(fn, 'w') as fp:
            json.dump(sp, fp, indent=True)

    for fn, sr in srs:
        sr['obj_type'] = sr['obj_type'].replace('SpatialRelease', 'PolygonRelease')
        with open(fn, 'w') as fp:
            json.dump(sr, fp, indent=True)

    for fn, mv in movers:
        mv['obj_type'] = mv['obj_type'].replace('current_movers.',
                                                'c_current_movers.')
        mv['obj_type'] = mv['obj_type'].replace('GridCurrentMover',
                                                'c_GridCurrentMover')
        with open(fn, 'w') as fp:
            json.dump(mv, fp, indent=True)

    for fn, mv in wind_movers:
        mv['obj_type'] = mv['obj_type'].replace('wind_movers.',
                                                'c_wind_movers.')
        mv['obj_type'] = mv['obj_type'].replace('GridWindMover',
                                                'c_GridWindMover')
        with open(fn, 'w') as fp:
            json.dump(mv, fp, indent=True)

    with open('version.txt', 'w') as vers_file:
        vers_file.write('3')

    messages.append('**Update from v2 to v3 successful**')
    return messages, errors


def v3tov4(messages, errors):
    '''
    Takes a zipfile containing version 2 and up-converts it
    to 'version 3'.

    This function's purpose is to upgrade save files that have the old
    ``WeatheringData`` object in them
    '''

    # loading json files
    log.debug('updating save file from v3 to v4 (Renaming)')

    jsonfiles = glob.glob('*.json')

    files_to_remove = []

    # search for files which have weathering_data object, added to the files_to_remove list
    for fname in jsonfiles:
            with open(fname, 'r') as fn:
                json_ = json.load(fn)
                if 'obj_type' in json_:
                   if json_['obj_type'] == "gnome.weatherers.weathering_data.WeatheringData":
                      files_to_remove.append(fname)

    # remove weathering_data reference from model file
    for fname in jsonfiles:
            with open(fname, 'r') as fn:
                json_ = json.load(fn)
                if 'weatherers' in json_:
                    # this is assuming only one
                    for item in json_['weatherers']:
                        if item in files_to_remove:
                             json_['weatherers'].remove(item)
                json.dump(json_, open(fname, 'w'))

    # remove targeted files
    for fname in files_to_remove:
            Path(fname).unlink()

    messages.append('**Update from v3 to v4 successful**')
    return messages, errors


def v3tov4(messages, errors):
    '''
    Takes a zipfile containing version 2 and up-converts it
    to 'version 3'.

    This function's purpose is to upgrade save files to maintain compatibility
    after the grand renaming:
    [link to commit here]
    '''
# loading json files
    log.debug('updating save file from v3 to v4 (Renaming)')

    jsonfiles = glob.glob('*.json')

    files_to_remove = []    

# search for files which have weathering_data object, added to the files_to_remove list
    for fname in jsonfiles:
            with open(fname, 'r') as fn:
                json_ = json.load(fn)
                if 'obj_type' in json_:
                   if json_['obj_type'] == "gnome.weatherers.weathering_data.WeatheringData":
                      files_to_remove.append(fname)

# remove weathering_data reference from model file                      
    for fname in jsonfiles:
            with open(fname, 'r') as fn:
                json_ = json.load(fn)                  
                if 'weatherers' in json_:
                    # this is assuming only one
                    for item in json_['weatherers']:
                        if item in files_to_remove:
                             json_['weatherers'].remove(item)
                json.dump(json_, open(fname, 'w'))

# remove targeted files                
    for fname in files_to_remove:
            Path(fname).unlink()  

    messages.append('**Update from v3 to v4 successful**')
    return messages, errors            

def extract_zipfile(zip_file, to_folder='.'):
    def work(zf):
        folders = [name for name in zf.namelist()
                   if name.endswith('/') and not name.startswith('__MACOSX')]
        prefix = None
        if len(folders) == 1:
            # we allow our model content to be in a single top-level folder
            prefix = folders[0]

        fn_edits = {}
        for name in zf.namelist():
            if (prefix and name.find(prefix) != 0) or name.endswith('/'):
                # ignores the __MACOSX files
                pass
            else:
                orig = os.path.basename(name)
                fn = sanitize_filename(orig)
                if orig != fn:
                    log.info('Invalid filename found: {0}'.format(orig))
                    fn_edits[orig] = fn

                target = os.path.join(to_folder, fn)
                with open(target, 'wb') as f:
                    f.write(zf.read(name))
        if len(fn_edits) > 0:
            log.info('Save file contained invalid names. '
                     'Editing extracted json to maintain save file integrity.')
            for jsonfile in glob.glob(os.path.join(to_folder, '*.json')):
                # if any file name edits were made, references may need to be updated too
                # otherwise the .json file won't be found
                contents = None
                replaced = False
                with open(jsonfile, 'r') as jf:
                    contents = jf.read()
                    for k, v in fn_edits.items():
                        if k in contents:
                            contents = contents.replace(k, v)
                            replaced = True
                if replaced:
                    with open(jsonfile, 'w') as jf:
                        jf.write(contents)

    if isinstance(zip_file, zipfile.ZipFile):
        work(zip_file)
    else:
        with zipfile.ZipFile(zip_file, 'r') as zf:
            work(zf)


def sanitize_filename(fname):
    '''
    make filename legal on all systems (windows is pickier)
    '''
    return re.sub(r'[\\\\/*?:"<>|]', "", fname)



# note these should be indexed by version number
<<<<<<< HEAD
all_update_steps = [v0tov1, v1tov2, v2tov3, v3tov4]
=======
all_update_steps = [v0tov1, v1tov2, v3tov4]
>>>>>>> 82179512
<|MERGE_RESOLUTION|>--- conflicted
+++ resolved
@@ -355,49 +355,6 @@
     messages.append('**Update from v3 to v4 successful**')
     return messages, errors
 
-
-def v3tov4(messages, errors):
-    '''
-    Takes a zipfile containing version 2 and up-converts it
-    to 'version 3'.
-
-    This function's purpose is to upgrade save files to maintain compatibility
-    after the grand renaming:
-    [link to commit here]
-    '''
-# loading json files
-    log.debug('updating save file from v3 to v4 (Renaming)')
-
-    jsonfiles = glob.glob('*.json')
-
-    files_to_remove = []    
-
-# search for files which have weathering_data object, added to the files_to_remove list
-    for fname in jsonfiles:
-            with open(fname, 'r') as fn:
-                json_ = json.load(fn)
-                if 'obj_type' in json_:
-                   if json_['obj_type'] == "gnome.weatherers.weathering_data.WeatheringData":
-                      files_to_remove.append(fname)
-
-# remove weathering_data reference from model file                      
-    for fname in jsonfiles:
-            with open(fname, 'r') as fn:
-                json_ = json.load(fn)                  
-                if 'weatherers' in json_:
-                    # this is assuming only one
-                    for item in json_['weatherers']:
-                        if item in files_to_remove:
-                             json_['weatherers'].remove(item)
-                json.dump(json_, open(fname, 'w'))
-
-# remove targeted files                
-    for fname in files_to_remove:
-            Path(fname).unlink()  
-
-    messages.append('**Update from v3 to v4 successful**')
-    return messages, errors            
-
 def extract_zipfile(zip_file, to_folder='.'):
     def work(zf):
         folders = [name for name in zf.namelist()
@@ -455,9 +412,4 @@
 
 
 
-# note these should be indexed by version number
-<<<<<<< HEAD
-all_update_steps = [v0tov1, v1tov2, v2tov3, v3tov4]
-=======
-all_update_steps = [v0tov1, v1tov2, v3tov4]
->>>>>>> 82179512
+all_update_steps = [v0tov1, v1tov2, v2tov3, v3tov4]