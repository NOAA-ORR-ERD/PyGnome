import numpy as np
import math

<<<<<<< HEAD
def r_theta_to_uv_wind(r_theta):
    """
    Applies the r_theta_to_xy for the transformation - for this 0deg corresponds with (x,y) = (1,0)
    Since the wind tranformation is rotated from this by 90deg, such that:
        (u,v) = (0,1) corresponds with 0deg, while (x,y) = (1,0) corresponds with 0 deg.
    Therefore, u = -y and v = x after the transformation
    
    :param r_theta: NX2 numpy array containing r = r_theta[:,0], theta = r_theta[:,1]. 
                    Theta is in degrees between 0 and 360.
    :returns: NX2 numpy array containing the corresponding xy cartesian velocity vector
    """
    xy = r_theta_to_xy(r_theta)
    
    # following gives -0, just looks odd - use matrix multiply instead!
    #uv[:,0] = -1*xy[:,1]
    #uv[:,1] = xy[:,0]
    
    xform = np.matrix([[0,1],[-1,0]])
    return np.array( np.dot(xy, xform))

def wind_uv_to_r_theta(uv):
    """
    Applies the transformation to get wind_uv in xy format. The xy axis is rotated 90 deg from uv.
        [x] = [0, -1] [u]
        [y] = [1,  0] [v]
     
    then apply xy_to_r_theta transformation. For (x,y) 0deg corresponds with (x,y) = (1,0)
    The wind tranformation is rotated from this by 90deg, such that:
        (u,v) = (0,1) corresponds with 0deg, while (x,y) = (1,0) corresponds with 0 deg.
    
    :param r_theta: NX2 numpy array containing r = r_theta[:,0], theta = r_theta[:,1]. 
                    Theta is in degrees between 0 and 360.
    :returns: NX2 numpy array containing the corresponding xy cartesian velocity vector
    """
    # apply the inverse of the xform in r_theta_to_uv_wind
    xform = np.matrix([[0,-1],[1,0]])
    xy = np.array( np.dot(uv, xform))
    return xy_to_r_theta(xy)

def r_theta_to_xy(r_theta):
    """
    This applies the following transformation:
        x = magnitude * cos(theta)
        y = magnitude * sin(theta)
         
    This is just a polar to cartesian transform where 0deg corresponds with (x,y) = (1,0)
    and the angle increases to 360deg counter-clockwise around the circle 
=======
def r_theta_to_uv_current(r_theta):
    """
    Converts array of current values given with magnitude, direction into (u,v) wind values.
        Current from 0deg is (u,v) = (0,1), from 45deg (u,v) = (1,1)
        Basically, rotate clockwise from North. In addition, (u,v) represents the direction 
        the wind blows towards
    
    :param r_theta: NX2 numpy array containing r = r_theta[:,0], theta = r_theta[:,1]. 
                    Theta is in degrees between 0 and 360.
    :returns: NX2 numpy array containing the corresponding uv cartesian velocity vector
    """
    xform = np.matrix([(-1., 0.), (0.,-1.)])
    uv = np.dot( r_theta_to_uv_wind(r_theta).view(dtype=np.matrix), xform)
    return np.asarray(uv)

def uv_to_r_theta_current(uv):
    """
    Converts array of current values given with (u,v) wind values to magnitude, direction.
        Current from 0deg is (u,v) = (0,1), from 45deg (u,v) = (1,1)
        Basically, rotate clockwise from North. In addition, (u,v) represents the direction 
        the wind blows towards
    
    :param uv: NX2 numpy array, where each row corresponds with a velocity vector 
    :returns: NX2 numpy array containing polar coordinates r_theta 
    """
    xform = np.matrix([(-1., 0.), (0.,-1.)])
    uv = np.dot( np.matrix(uv.reshape(-1,2)), xform)
    return uv_to_r_theta_wind(uv)

def r_theta_to_uv_wind(r_theta):
    """
    Converts array of wind values given with magnitude, direction into (u,v) wind values.
        Wind from 0deg is (u,v) = (0,-1), from 45deg (u,v) = (-1,-1)
        Basically, rotate clockwise from North. In addition, (u,v) represents the direction 
        the wind blows towards
>>>>>>> d90a719e
    
    :param r_theta: NX2 numpy array containing r = r_theta[:,0], theta = r_theta[:,1]. 
                    Theta is in degrees between 0 and 360.
    :returns: NX2 numpy array containing the corresponding xy cartesian velocity vector
    """
    r_theta = np.asarray(r_theta).reshape(-1,2)
    if np.any(r_theta[:,1] > 360) or np.any(r_theta[:,1] < 0):
        raise ValueError("input angle in r_theta[:,1] must be between 0 and 360")
    
    if np.any(r_theta[:,0] <= 0):
        raise ValueError("input magnitude in r_theta[:,0] must be greater than 0")
    
<<<<<<< HEAD
    theta = np.deg2rad(r_theta[:,1])
    xy = np.zeros_like(r_theta)
    # 15 digits appears to be the precision of float64
    xy[:,0] = np.round( r_theta[:,0]*np.cos(theta), decimals=14)
    xy[:,1] = np.round( r_theta[:,0]*np.sin(theta), decimals=14)
    return xy

def xy_to_r_theta(xy):
    """
    This applies the following transformation:
        r = sqrt( u**2 + v**2)
        y = arctan2( y / x) 
         
    This is just a polar to cartesian transform where 0deg corresponds with (x,y) = (1,0)
    and the angle increases to 360deg counter-clockwise around the circle 
    
    :param xy: NX2 numpy array, where each row corresponds with a velocity vector 
    :returns: NX2 numpy array containing polar coordinates r_theta 
    """
    xy = np.asarray(xy).reshape(-1,2)
    r_theta = np.zeros_like(xy) 
    r_theta[:,0] = np.apply_along_axis(np.linalg.norm, 1, xy)
    r_theta[:,1] = (np.rad2deg(np.arctan2(xy[:,1], xy[:,0])) + 360) % 360   # 0 to 360
=======
    rq = np.array(r_theta) 
    rq[:,1] = np.deg2rad(rq[:,1])
    
    uv = np.zeros_like(rq)
    uv[:,0] = np.round( rq[:,0]*np.sin(rq[:,1]), decimals=14)
    uv[:,1] = np.round( rq[:,0]*np.cos(rq[:,1]), decimals=14)
    
    # create matrix so -1*0 = 0 and not -0 and let's not screw up original
    uv = np.asarray( -1*uv.view(dtype=np.matrix) )
    
    return uv

def uv_to_r_theta_wind(uv):
    """
    Converts array of wind values given with (u,v) wind values to magnitude, direction.
        Wind from 0deg is (u,v) = (0,-1), from 45deg (u,v) = (-1,-1)
        Basically, rotate clockwise from North. In addition, (u,v) represents the direction 
        the wind blows towards
    
    :param uv: NX2 numpy array, where each row corresponds with a velocity vector 
    :returns: NX2 numpy array containing polar coordinates r_theta 
    """
    uv = np.asarray(uv).reshape(-1,2)
    r_theta = np.zeros_like(uv) 
    r_theta[:,0] = np.apply_along_axis(np.linalg.norm, 1, uv)
    
    """
    NOTE: Since desired angle is different from the angle that arctan2 outputs;
    the uv array is transformed (multiply by -1) and atan2 is called with (u,v)
    Only to ensure we get the angle per the Wind convention
    """
    uv = np.asarray( -1*np.matrix(uv))  # create new uv object
    r_theta[:,1] = (np.rad2deg(np.arctan2(uv[:,0], uv[:,1])) + 360) % 360   # 0 to 360
    #return np.asarray(r_theta)
>>>>>>> d90a719e
    return r_theta<|MERGE_RESOLUTION|>--- conflicted
+++ resolved
@@ -1,55 +1,6 @@
 import numpy as np
 import math
 
-<<<<<<< HEAD
-def r_theta_to_uv_wind(r_theta):
-    """
-    Applies the r_theta_to_xy for the transformation - for this 0deg corresponds with (x,y) = (1,0)
-    Since the wind tranformation is rotated from this by 90deg, such that:
-        (u,v) = (0,1) corresponds with 0deg, while (x,y) = (1,0) corresponds with 0 deg.
-    Therefore, u = -y and v = x after the transformation
-    
-    :param r_theta: NX2 numpy array containing r = r_theta[:,0], theta = r_theta[:,1]. 
-                    Theta is in degrees between 0 and 360.
-    :returns: NX2 numpy array containing the corresponding xy cartesian velocity vector
-    """
-    xy = r_theta_to_xy(r_theta)
-    
-    # following gives -0, just looks odd - use matrix multiply instead!
-    #uv[:,0] = -1*xy[:,1]
-    #uv[:,1] = xy[:,0]
-    
-    xform = np.matrix([[0,1],[-1,0]])
-    return np.array( np.dot(xy, xform))
-
-def wind_uv_to_r_theta(uv):
-    """
-    Applies the transformation to get wind_uv in xy format. The xy axis is rotated 90 deg from uv.
-        [x] = [0, -1] [u]
-        [y] = [1,  0] [v]
-     
-    then apply xy_to_r_theta transformation. For (x,y) 0deg corresponds with (x,y) = (1,0)
-    The wind tranformation is rotated from this by 90deg, such that:
-        (u,v) = (0,1) corresponds with 0deg, while (x,y) = (1,0) corresponds with 0 deg.
-    
-    :param r_theta: NX2 numpy array containing r = r_theta[:,0], theta = r_theta[:,1]. 
-                    Theta is in degrees between 0 and 360.
-    :returns: NX2 numpy array containing the corresponding xy cartesian velocity vector
-    """
-    # apply the inverse of the xform in r_theta_to_uv_wind
-    xform = np.matrix([[0,-1],[1,0]])
-    xy = np.array( np.dot(uv, xform))
-    return xy_to_r_theta(xy)
-
-def r_theta_to_xy(r_theta):
-    """
-    This applies the following transformation:
-        x = magnitude * cos(theta)
-        y = magnitude * sin(theta)
-         
-    This is just a polar to cartesian transform where 0deg corresponds with (x,y) = (1,0)
-    and the angle increases to 360deg counter-clockwise around the circle 
-=======
 def r_theta_to_uv_current(r_theta):
     """
     Converts array of current values given with magnitude, direction into (u,v) wind values.
@@ -85,11 +36,10 @@
         Wind from 0deg is (u,v) = (0,-1), from 45deg (u,v) = (-1,-1)
         Basically, rotate clockwise from North. In addition, (u,v) represents the direction 
         the wind blows towards
->>>>>>> d90a719e
     
     :param r_theta: NX2 numpy array containing r = r_theta[:,0], theta = r_theta[:,1]. 
                     Theta is in degrees between 0 and 360.
-    :returns: NX2 numpy array containing the corresponding xy cartesian velocity vector
+    :returns: NX2 numpy array containing the corresponding uv cartesian velocity vector
     """
     r_theta = np.asarray(r_theta).reshape(-1,2)
     if np.any(r_theta[:,1] > 360) or np.any(r_theta[:,1] < 0):
@@ -98,31 +48,6 @@
     if np.any(r_theta[:,0] <= 0):
         raise ValueError("input magnitude in r_theta[:,0] must be greater than 0")
     
-<<<<<<< HEAD
-    theta = np.deg2rad(r_theta[:,1])
-    xy = np.zeros_like(r_theta)
-    # 15 digits appears to be the precision of float64
-    xy[:,0] = np.round( r_theta[:,0]*np.cos(theta), decimals=14)
-    xy[:,1] = np.round( r_theta[:,0]*np.sin(theta), decimals=14)
-    return xy
-
-def xy_to_r_theta(xy):
-    """
-    This applies the following transformation:
-        r = sqrt( u**2 + v**2)
-        y = arctan2( y / x) 
-         
-    This is just a polar to cartesian transform where 0deg corresponds with (x,y) = (1,0)
-    and the angle increases to 360deg counter-clockwise around the circle 
-    
-    :param xy: NX2 numpy array, where each row corresponds with a velocity vector 
-    :returns: NX2 numpy array containing polar coordinates r_theta 
-    """
-    xy = np.asarray(xy).reshape(-1,2)
-    r_theta = np.zeros_like(xy) 
-    r_theta[:,0] = np.apply_along_axis(np.linalg.norm, 1, xy)
-    r_theta[:,1] = (np.rad2deg(np.arctan2(xy[:,1], xy[:,0])) + 360) % 360   # 0 to 360
-=======
     rq = np.array(r_theta) 
     rq[:,1] = np.deg2rad(rq[:,1])
     
@@ -157,5 +82,4 @@
     uv = np.asarray( -1*np.matrix(uv))  # create new uv object
     r_theta[:,1] = (np.rad2deg(np.arctan2(uv[:,0], uv[:,1])) + 360) % 360   # 0 to 360
     #return np.asarray(r_theta)
->>>>>>> d90a719e
     return r_theta