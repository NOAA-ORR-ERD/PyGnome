#!/usr/bin/env python
"""
A module that contains various functions for reading and writing
assorted HAZMAT file formats.

Some of these require the point in polygon code that is in the TAP
check_receptors extension module. I should put that in another library.
"""

from __future__ import division
from __future__ import absolute_import
from __future__ import print_function
from __future__ import unicode_literals


import os
import numpy as np

# try:
#     from .filescanner import scan
#     FILESCANNER = True
# except:
FILESCANNER = False #because py3

## fixme: It would be MUCH cleaner to internally store VerDat data with
## Python style slicing and indexing, including storing a 0 at the beginning
##
## It would also be good to re-factor so that the attributes (depths,
## etc) generally are stored in the same array as the point coordinates.


class FileToolsException(Exception):
    '''
        The base class for all exceptions in the FileTools module
    '''
    pass


class BnaError(FileToolsException):
    pass


class BNAData:
    '''
        Class to store the full set of data in a BNA file
    '''
    ##fixme: This needs methods to add polygons one by one
    def __init__(self, PointsData=None, Names=None, Types=None, Filename=None):
        '''
            :param PointsData: A sequence of numpy Nx2 arrays
                               of the points (x,y)
                               i.e. long,lat
            :param Names: A sequence of stings for the names of the polygons
            :param Types: A sequence of strings for the types of the polygons.
        '''
        self.PointsData = PointsData
        self.Filename = Filename
        self.Names = Names
        self.Types = Types

        try:
            l1 = len(PointsData)
        except TypeError:
            l1 = 0

        try:
            l2 = len(Names)
        except TypeError:
            l2 = 0

        try:
            l3 = len(Types)
        except TypeError:
            l3 = 0

        if l1 != l2 != l3:
            raise TypeError('PointsData, Types, and Names must be '
                            'the same length')

    def __getitem__(self, index):
        return (self.PointsData[index], self.Names[index])

    def __len__(self):
        return len(self.PointsData)

    def __str__(self):
        return 'BNAData instance: {0} polygons'.format(len(self))

    def Save(self, filename=None):
        if not filename:
            filename = self.filename

        fd = open(filename, 'w')
        for i, points in enumerate(self.PointsData):
            fd.write('"%s","%s", %i\n' % (self.Names[i],
                                            self.Types[i],
                                            len(points)))
            for p in points:
                fd.write("%.12f,%.12f\n" % (tuple(p)))


def ReadDOGSFile(filename):

    # Read in the DOGS data:
    fd = open(filename, 'rU')
    Header = {}

    while 1:
        line = fd.readline().strip()
        if not line[0] == '[':  # done with header
            break
        line = line.split(']')
        # build dictionary of header data
        Header[line[0][1:]] = ''.join(line[1]).strip()

        # initialize arrays

    Npoints = int(Header['NOBJ'])
    Coords = np.zeros((Npoints, 2), dtype=np.float)
    Depths = np.zeros((Npoints,), dtype=np.float)

    line = line.split(',')
    for n in range(Npoints):
        lon, lat, depth = list(map(float, line[1:4]))
        Coords[n, :] = (lon, lat)
        Depths[n] = depth
        line = fd.readline().strip().split(',')

    return (Coords, Depths, Header)


def WriteDOGSFiles(filename, Coords, Depths, Units='meters'):
    N = len(Coords)

    # compute bounding box:
    low_long, low_lat = min(Coords)
    high_long, high_lat = max(Coords)

    fd = open(filename, 'w')

    # I suppose this might change, but then this function will have to also.
    fd.write("[VERS]  2.00\n")
    fd.write("[NOBJ]  %i\n" % N)
    fd.write("[UNIT]  %s\n" % Units)
    fd.write("[BNDS]  %f, %f, %f, %f\n" % (high_lat, low_long,
                                           low_lat, high_long))

    for i in range(N):
        fd.write("%i, %f, %f, %f, 0.0, 0.0, 0\n" % (i + 1,
                                                    Coords[i, 0],
                                                    Coords[i, 1],
                                                    Depths[i]))


def ReadVerdatFile(filename):
    """
    This function reads a DOGS style verdat file

    The output is zero-index based, rather than 1-index based as it is
    in the file.

    ## fixme -- this doesn't keep the units if they are there in the header
    """
    infile = open(filename, 'rU')
    PointData = []

    while 1:
        line = infile.readline().strip().split(',')
        if line[0][:4] == 'DOGS':
            continue

        data = tuple(map(float, line))
        if data == (0, 0, 0, 0):
            break

        PointData.append(data[1:])

    NumBoundaries = int(infile.readline())
    Boundaries = np.zeros((NumBoundaries,), np.int32)
    for i in range(NumBoundaries):
        PointNum = int(infile.readline()) - 1  # correcting to be zero-indexed
        Boundaries[i] = PointNum
    infile.close()

    return (np.array(PointData), Boundaries)


def WriteVerdatFile(filename, PointData, Boundaries):
    """
    This function writes a verdata file, of the "DOGS" type.

    The data passed in must be Verdat legal, and is zero-index based.
    """
    fd = open(filename, 'w')

    fd.write('DOGS\n')
    for i in range(len(PointData)):
        fd.write("%i, " % (i + 1))  # Verdat indexes from 1
        fd.write("%f, %f, %f\n" % tuple(PointData[i]))
    fd.write("  0,   0.000,   0.000,   0.000\n")
    fd.write("%i\n" % len(Boundaries))
    for b in Boundaries:
        fd.write("%i\n" % (b + 1))  # Verdata indexes from 1

    fd.close()


def GetNextBNAPolygon(f, dtype=np.float64):
    """
    Utility function that returns the next polygon from a BNA file

    returns: (points, poly_type, name, sname) where:
        points:    Nx2numpy array of floats with the points
        poly_type: one of "point", "line", "poly"
        name:      name defined in the BNA
        sname:     secondary name defined in the BNA

    NOTE: It is the BNA standard to duplicate the first and last points.
          In that case, the duplicated last point is removed.

           "holes" in polygons are not supported in this code.
    See:
       http://www.softwright.com/faq/support/boundary_file_bna_format.html

    NOTE: This code doesn't allow extra spaces around the commas in the
          header line.
          If there are no commas allowed in the name, it would be easier to
          simply split on the commas
          (or march through the line looking for the quotes -- regex?)
    """
    while True:  # skip blank lines
        header = f.readline()
        if not header:  # end of file
            return None
        if header.strip():  # found a header
            break
        else:
            continue

    # try:
    #     header.decode('ascii')
    # except UnicodeDecodeError:
    #     raise ValueError('File has incorrect header for BNA format')

    try:
        fields = header.split('"')
        name = fields[1]
        sname = fields[3]
        num_points = int(fields[4].strip()[1:])
<<<<<<< HEAD
        # header = header.replace('", "', '","') # some bnas have an extra space
        # name, rest = header.strip().split('","')
    except (ValueError, IndexError):
=======
        #header = header.replace('", "', '","') # some bnas have an extra space
        #name, rest = header.strip().split('","')
    except (ValueError, IndexError):
    #except:
>>>>>>> 93a179de
        raise ValueError('File has incorrect header for BNA format: {0}'
                         .format(header))

    if num_points < 0 or num_points == 2:
        poly_type = 'polyline'
        num_points = abs(num_points)
    elif num_points == 1:
        poly_type = 'point'
    elif num_points > 2:
        poly_type = 'polygon'
    else:
        raise BnaError("polygon {0} does not have a valid number of points"
                       .format(name))

    if FILESCANNER:
            points = scan(f, num_points * 2)
            points = np.asarray(points, dtype=dtype)
            points.shape = (-1, 2)
    else:
        points = np.zeros((num_points, 2), dtype)
        for i in range(num_points):
            points[i,:] = [float(j) for j in f.readline().split(',')]

    if poly_type == 'polygon':  # first and last points are the same in BNA,
                                # but we don't want the duplicate point.
        if (points[0, 0] == points[-1, 0] and
            points[0, 1] == points[-1, 1]):
            points = points[0:-1]

    return (points, poly_type, name, sname)


def WriteBNA(filename, polyset):
    """
    Writes a BNA file to filename

    polyset must be a A geometry.polygons.PolygonSet object,
              with metadata- (poly_type, name, secondary name)
    (such as returned by ReadBNA)
    """
    outfile = open(filename, 'w')

    for poly in polyset:
        m = poly.metadata
        outfile.write('"%s","%s", %i\n' % (m[1], m[2], len(poly)))

        for point in poly:
            #point = np.asarray(point)
            outfile.write('%.8f, %.8f \n' % (point[0], point[1]))


def ReadBNA(filename, polytype="list", dtype=np.float):
    """
    Read a bna file.

    Results are returned as one of:
    - "list": A list of tuples:
              (points, poly_type, name, secondary name)

    - "PolygonSet": A geometry.polygons.PolygonSet object,
                    with metadata- (poly_type, name, secondary name)

    - "BNADataClass": A BNAData class object -- this may be broken now!

    The dtype parameter specifies what numpy data type you want the points
    data in -- it defaults to np.float (C double)
    """
    fd = open(filename, 'rU')

    if polytype == 'list':
        Output = []

        while True:
            poly = GetNextBNAPolygon(fd, dtype=dtype)
            if poly is None:
                break
            Output.append(poly)
    elif polytype == 'PolygonSet':
        from ..geometry import polygons
        Output = polygons.PolygonSet(dtype=dtype)

        while True:
            poly = GetNextBNAPolygon(fd)
            if poly is None:
                break
            # fixme: should this be a dict, instead?
            Output.append(poly[0], poly[1:])

    elif polytype == 'BNADataClass':
        from ..geometry import polygons
        polys = polygons.PolygonSet()
        Types = []
        Names = []
        while 1:
            line = fd.readline()
            if not line:
                break

            line = line.strip()
            Name, line = line.split('","')
            Name = Name[1:]
            Type, line = line.split('",')
            num_points = int(line)
            Types.append(Type)
            Names.append(Name)
            polygon = np.zeros((num_points, 2), np.float)

            for i in range(num_points):
                polygon[i, :] = list(map(float, fd.readline().split(',')))
            polys.append(polygon)

        Output = BNAData(polys, Names, Types, os.path.abspath(filename))
    else:
        raise ValueError('polytype must be either "BNADataClass", "list" '
                         'or "PolygonSet"')

    fd.close()
    return Output<|MERGE_RESOLUTION|>--- conflicted
+++ resolved
@@ -247,16 +247,7 @@
         name = fields[1]
         sname = fields[3]
         num_points = int(fields[4].strip()[1:])
-<<<<<<< HEAD
-        # header = header.replace('", "', '","') # some bnas have an extra space
-        # name, rest = header.strip().split('","')
     except (ValueError, IndexError):
-=======
-        #header = header.replace('", "', '","') # some bnas have an extra space
-        #name, rest = header.strip().split('","')
-    except (ValueError, IndexError):
-    #except:
->>>>>>> 93a179de
         raise ValueError('File has incorrect header for BNA format: {0}'
                          .format(header))
 
@@ -272,9 +263,9 @@
                        .format(name))
 
     if FILESCANNER:
-            points = scan(f, num_points * 2)
-            points = np.asarray(points, dtype=dtype)
-            points.shape = (-1, 2)
+        points = scan(f, num_points * 2)
+        points = np.asarray(points, dtype=dtype)
+        points.shape = (-1, 2)
     else:
         points = np.zeros((num_points, 2), dtype)
         for i in range(num_points):
