--- conflicted
+++ resolved
@@ -540,17 +540,12 @@
                Field('disp_eff', save=True, update=True),
                Field('platform', save=True, update=True),
                Field('dosage_type', save=True, update=True),
-<<<<<<< HEAD
-               Field('loading_type', save=True, update=True)]
-=======
                Field('loading_type', save=True, update=True),
-               Field('timeseries', save=True, update=True),
                Field('report', save=False, update=False),
                Field('wind', save=True, update=True, save_reference=True)]
 
     wind_eff_list = [15, 30, 45, 60, 70, 78, 80, 82, 83, 84, 84, 84, 84, 84, 83, 83, 82, 80, 79, 78, 77, 75, 73, 71, 69, 67, 65, 63, 60, 58, 55, 53, 50, 47, 44, 41, 38]
     visc_eff_table = OrderedDict([(1, 68), (2, 71), (3, 72.5), (4, 74), (5, 75), (7, 77), (10, 78), (20, 80), (40, 83.5), (70, 85.5), (100, 87), (300, 89.5), (500, 90.5), (700, 91), (1000, 92), (2000, 91), (3000, 83), (5000, 52), (7000, 32), (10000, 17), (20000, 11), (30000, 8.5), (40000, 7), (50000, 6.5), (100000, 6), (1000000, 0)])
->>>>>>> 6f3f741f
 
     def __init__(self,
                  name=None,
