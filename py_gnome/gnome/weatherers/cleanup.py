'''
oil removal from various cleanup options
add these as weatherers
'''
from datetime import timedelta
import copy

import numpy as np
from colander import (SchemaNode, Float, String, drop)

from gnome.basic_types import oil_status, fate as bt_fate
from gnome.weatherers import Weatherer
from gnome.utilities.serializable import Serializable, Field
from gnome.environment.wind import WindSchema
from gnome.utilities.inf_datetime import InfDateTime

from .core import WeathererSchema
from .. import _valid_units

import unit_conversion as uc


class SkimmerSchema(WeathererSchema):
    amount = SchemaNode(Float())
    units = SchemaNode(String())
    efficiency = SchemaNode(Float())


class CleanUpBase(Weatherer):
    '''
    Just need to add a few internal methods for Skimmer + Burn common code
    Currently defined as a base class.
    '''
    # todo: following is same as Spill code so rework to make it DRY
    valid_vol_units = _valid_units('Volume')
    valid_mass_units = _valid_units('Mass')

    def __init__(self, **kwargs):
        '''
        add 'frac_water' to array_types and pass **kwargs to base class
        __init__ using super
        '''
        super(CleanUpBase, self).__init__(**kwargs)
        self.array_types.update({'frac_water'})

    def _get_mass(self, substance, amount, units):
        '''
        return 'amount' in units of 'kg' for specified substance
        uses the density corresponding with API temperature
        '''
        if units in self.valid_mass_units:
            rm_mass = uc.convert('Mass', units, 'kg', amount)
        else:   # amount must be in volume units
            rm_vol = uc.convert('Volume', units, 'm^3', amount)
            rm_mass = substance.get_density() * rm_vol

        return rm_mass

    def _get_substance(self, sc):
        '''
        return a single substance - cleanup operations only know about the
        total amount removed. Unclear how to assign this to multiple substances
        For now, just log an error if more than one substance present
        '''
        substance = sc.get_substances(complete=False)
        if len(substance) > 1:
            msg = ('Found more than one type of Oil - not supported. '
                   'Results will be incorrect')
            self.logger.error(msg)
        return substance[0]

    def _update_LE_status_codes(self,
                                sc,
                                new_status,
                                substance,
                                mass_to_remove):
        '''
        Need to mark LEs to 'new_status'. It updates the 'fate_status' for
        'surface_weather' LEs. Mark LEs based on mass.
        Mass to remove is the oil_water mixture so we need to find the
        oil_amount given the water_frac:

            volume = sc['mass']/API_density
            (1 - sc['frac_water']) * oil_water_vol = volume
            oil_water_vol = volume / (1 - sc['frac_water'])

        Now, do a cumsum of oil_water_mass and find where
            np.cumsum(oil_water_vol) >= vol_to_remove
        and change the status_codes of these LEs. Can just as easily multiple
        everything by API_density to get
            np.cumsum(oil_water_mass) >= mass_to_remove
            mass_to_remove = sc['mass'] / (1 - sc['frac_water'])
        This is why the input is 'mass_to_remove' instead of 'vol_to_remove'
        - less computation
        '''
        arrays = {'fate_status', 'mass', 'frac_water'}
        data = sc.substancefatedata(substance, arrays, 'surface_weather')
        oil_water = data['mass'] / (1 - data['frac_water'])

        # (1 - frac_water) * mass_to_remove
        if mass_to_remove >= oil_water.sum():
            data['fate_status'][:] = new_status
            msg = "insufficient mass released for cleanup"
            self.logger.warning(self._pid + msg)
            self.logger.warning(self._pid + "marked ALL ({0}) LEs, total mass:"
                                " {1}".format(len(data['fate_status']),
                                              data['mass'].sum()))
        else:
            # sum up mass until threshold is reached, find index where
            # total_mass_removed is reached or exceeded
            ix = np.where(np.cumsum(oil_water) >= mass_to_remove)[0][0]
            # change status for elements upto and including 'ix'
            data['fate_status'][:ix + 1] = new_status

            self.logger.debug(self._pid + 'marked {0} LEs with mass: '
                              '{1}'.format(ix, data['mass'][:ix].sum()))

        sc.update_from_fatedataview(substance)

    def _set__timestep(self, time_step, model_time):
        '''
        For cleanup operations we may know the start time pretty precisely.
        Use this to set _timestep to less than time_step resolution. Mostly
        done for testing right now so if XXX amount is skimmed between
        active_start and active_stop, the rate * duration gives the correct
        amount. Object must be active before invoking this, else
        self._timestep will give invalid results
        '''
        if not self.active:
            return

        self._timestep = time_step
        dt = timedelta(seconds=time_step)

        if (model_time < self.active_start):
            self._timestep = \
                time_step - (self.active_start -
                             model_time).total_seconds()

        if (self.active_stop < model_time + dt):
            self._timestep = (self.active_stop -
                              model_time).total_seconds()

    def _avg_frac_oil(self, data):
        '''
        find weighted average of frac_water array, return (1 - avg_frac_water)
        since we want the average fraction of oil in this data
        '''
        avg_frac_water = ((data['mass'] * data['frac_water']).
                          sum()/data['mass'].sum())
        return (1 - avg_frac_water)

    def prepare_for_model_step(self, sc, time_step, model_time):
        '''
        Do sub timestep resolution here so numbers add up correctly
        Mark LEs to be skimmed - do them in order right now. Assume all LEs
        that are released together will be skimmed together since they would
        be closer to each other in position.

        Assumes: there is more mass in water than amount of mass to be
        skimmed. The LEs marked for Skimming are marked only once -
        code checks to see if any LEs are marked for skimming and if
        none are found, it marks them.
        '''
        if not self.on:
            self._active = False
            return

        if (model_time + timedelta(seconds=time_step) > self.active_start and
                self.active_stop > model_time):
            self._active = True
        else:
            self._active = False

        self._set__timestep(time_step, model_time)


class Skimmer(CleanUpBase, Serializable):
    _state = copy.deepcopy(Weatherer._state)
    _state += [Field('amount', save=True, update=True),
               Field('units', save=True, update=True),
               Field('efficiency', save=True, update=True)]

    _schema = SkimmerSchema

    def __init__(self,
                 amount,
                 units,
                 efficiency,
                 active_start,
                 active_stop,
                 **kwargs):
        '''
        initialize Skimmer object - calls base class __init__ using super()
        active_start and active_stop time are required
        cleanup operations must have a valid datetime - cannot use -inf and inf
        active_start/active_stop is used to get the mass removal rate
        '''

        super(Skimmer, self).__init__(active_start=active_start,
                                      active_stop=active_stop,
                                      **kwargs)
        self._units = None
        self.amount = amount
        self.units = units
        self.efficiency = efficiency

        # get the rate as amount/sec, use this to compute amount at each step
        # set in prepare_for_model_run()
        self._rate = None

        # let prepare_for_model_step set timestep to use when active_start or
        # active_stop is between a timestep. Generally don't do subtimestep
        # resolution; however, in this case we want numbers to add up correctly
        self._timestep = 0.0

        if self.units is None:
            raise TypeError('Need valid mass or volume units for amount')

    def _validunits(self, value):
        'checks if units are either valid_vol_units or valid_mass_units'
        if value in self.valid_vol_units or value in self.valid_mass_units:
            return True
        return False

    @property
    def units(self):
        'return units for amount skimmed'
        return self._units

    @units.setter
    def units(self, value):
        if self._validunits(value):
            self._units = value
        else:
            msg = ('{0} are not valid volume or mass units.'
                   ' Not updated').format('value')
            self.logger.warn(msg)

    def prepare_for_model_run(self, sc):
        '''
        no need to call base class since no new array_types were added
        '''
        self._rate = self.amount/(self.active_stop -
                                  self.active_start).total_seconds()
        if self.on:
            sc.weathering_data['skimmed'] = 0.0

    def prepare_for_model_step(self, sc, time_step, model_time):
        '''
        Do sub timestep resolution here so numbers add up correctly
        Mark LEs to be skimmed - do them in order right now. Assume all LEs
        that are released together will be skimmed together since they would
        be closer to each other in position.

        Assumes: there is more mass in water than amount of mass to be
        skimmed. The LEs marked for Skimming are marked only once -
        code checks to see if any LEs are marked for skimming and if
        none are found, it marks them.
        '''
        super(Skimmer, self).prepare_for_model_step(sc, time_step, model_time)
        if not self.active:
            return

        # if active, setup timestep correctly
        if (sc['fate_status'] == bt_fate.skim).sum() == 0:
            substance = self._get_substance(sc)
            total_mass_removed = (self._get_mass(substance, self.amount,
                                                 self.units) *
                                  self.efficiency)
            self._update_LE_status_codes(sc,
                                         bt_fate.skim | bt_fate.surface_weather,
                                         substance, total_mass_removed)

    def _mass_to_remove(self, substance):
        '''
        use density at 15C, ie corresponding with API to do mass/volume
        conversion
        '''
        amount = self._rate * self._timestep
        rm_mass = self._get_mass(substance, amount, self.units)

        return rm_mass

    def weather_elements(self, sc, time_step, model_time):
        '''
        Assumes there is only ever 1 substance being modeled!
        remove mass equally from LEs marked to be skimmed
        '''
        if not self.active:
            return

        if len(sc) == 0:
            return

        for substance, data in sc.itersubstancedata(self.array_types,
                                                    fate='skim'):
            if len(data['mass']) is 0:
                continue

            rm_amount = \
                self._rate * self._avg_frac_oil(data) * self._timestep
            rm_mass = self._get_mass(substance,
                                     rm_amount,
                                     self.units) * self.efficiency

            total_mass = data['mass'].sum()
            rm_mass_frac = min(rm_mass / total_mass, 1.0)
            rm_mass = rm_mass_frac * total_mass

            # if elements are also evaporating following could be true
            # need to include weathering for skimmed particles, then test and
            # add if following is required.
            # if rm_mass_frac > 1:
            #     rm_mass_frac = 1.0

            data['mass_components'] = \
                (1 - rm_mass_frac) * data['mass_components']
            data['mass'] = data['mass_components'].sum(1)

            sc.weathering_data['skimmed'] += rm_mass
            self.logger.debug(self._pid + 'amount skimmed for {0}: {1}'.
                              format(substance.name, rm_mass))

        sc.update_from_fatedataview(fate='skim')


class BurnSchema(WeathererSchema):
    area = SchemaNode(Float())
    thickness = SchemaNode(Float())
    area_units = SchemaNode(String())
    thickness_units = SchemaNode(String())
    _oilwater_thickness = SchemaNode(Float(), missing=drop)
    _oilwater_thick_burnrate = SchemaNode(Float(), missing=drop)
    _oil_vol_burnrate = SchemaNode(Float(), missing=drop)
    efficiency = SchemaNode(Float(), missing=drop)


class Burn(CleanUpBase, Serializable):
    _schema = BurnSchema

    _state = copy.deepcopy(Weatherer._state)
    _state += [Field('area', save=True, update=True),
               Field('thickness', save=True, update=True),
               Field('area_units', save=True, update=True),
               Field('thickness_units', save=True, update=True),
               Field('efficiency', save=True, update=True),
               Field('_oilwater_thickness', save=True),
               Field('_oilwater_thick_burnrate', save=True),
               Field('_oil_vol_burnrate', save=True),
               Field('wind', save=True, update=True, save_reference=True)]

    # save active_stop once burn duration is known - not update able but is
    # returned in webapi json_ so make it readable
    _state['active_stop'].update = False
    _state['active_stop'].read = True

    valid_area_units = _valid_units('Area')
    valid_length_units = _valid_units('Length')

    def __init__(self,
                 area,
                 thickness,
                 active_start,
                 area_units='m^2',
                 thickness_units='m',
                 efficiency=1.0,
                 wind=None,
                 **kwargs):
        '''
        Set the area of boomed oil to be burned.
        Cleanup operations must have a valid datetime for active_start,
        cannot use -inf. Cannot set active_stop - burn automatically stops
        when oil/water thickness reaches 2mm.

        :param float area: area of boomed oil/water mixture to burn
        :param float thickness: thickness of boomed oil/water mixture
        :param datetime active_start: time when the burn starts
        :param str area_units: default is 'm^2'
        :param str thickness_units: default is 'm'
        :param float efficiency: burn efficiency, must be greater than 0 and
            less than or equal to 1.0
        :param wind: gnome.environment.Wind object. Only used to set
            efficiency if efficiency is None. Efficiency is defined as:
                1 - 0.07 * wind.get_value(model_time)
            where wind.get_value(model_time) is value of wind at model_time

        Kwargs passed onto base class:

        :param str name: name of object
        :param bool on: whether object is on or not for the run
        '''
        if 'active_stop' in kwargs:
            # user cannot set 'active_stop'
            kwargs.pop('active_stop')

        super(Burn, self).__init__(active_start=active_start,
                                   **kwargs)

        # initialize user units to valid units - setters following this will
        # initialize area_units and thickness_units per input values
        self._area_units = 'm^2'
        self._thickness_units = 'm'

        # thickness of burned/boomed oil which is updated at each timestep
        # this will be set once we figure out how much oil will be burned
        # in prepare_for_model_step()
        self._oilwater_thickness = None  # in SI units
        self._min_thickness = 0.002      # stop burn threshold in SI 2mm

        # following are set once LEs are marked for burn
        self._burn_constant = 0.000058
        self._oilwater_thick_burnrate = None
        self._oil_vol_burnrate = None   # burn rate of only the oil

        # validate user units before setting _area_units/_thickness_units
        self._thickness = thickness
        self.area = area

        # setters will validate the units
        self.area_units = area_units
        self.thickness_units = thickness_units

        self._efficiency = None
        self.efficiency = efficiency
        self.wind = wind

<<<<<<< HEAD
=======
        if self.efficiency is None and wind is None:
            msg = ("Set the 'efficiency' or provide 'wind' object so "
                   "efficiency can be computed. Without at least one, it "
                   "will fail during step")
            self.logger.warning(msg)

        # initialize rates and active_stop based on frac_water = 0.0
        self._init_rate_duration()

>>>>>>> 0fc6d10c
    @property
    def area_units(self):
        return self._area_units

    @area_units.setter
    def area_units(self, value):
        '''
        value must be one of the valid units given in valid_area_units
        '''
        if value not in self.valid_area_units:
            e = uc.InvalidUnitError((value, 'Area'))
            self.logger.error(e.message)
            raise e
        else:
            self._area_units = value

    @property
    def thickness(self):
        return self._thickness

    @thickness.setter
    def thickness(self, value):
        '''
        log a warning if thickness in SI units is less than _min_thickness
        '''
        self._thickness = value
        self._log_thickness_warning()

    def _log_thickness_warning(self):
        '''
        when thickness or thickness_units are updated, check to see that the
        value in SI units is > _min_thickness. If it is not, then log a
        warning
        '''
        if (uc.Convert('Length', self.thickness_units, 'm',
                       self.thickness) <= self._min_thickness):
            msg = ("thickness of {0} {1}, is less than min required {2} m."
                   " Burn will not occur".
                   format(self.thickness, self.thickness_units,
                          self._min_thickness))
            self.logger.warning(msg)

    @property
    def thickness_units(self):
        return self._thickness_units

    @thickness_units.setter
    def thickness_units(self, value):
        '''
        value must be one of the valid units given in valid_length_units
        '''
        if value not in self.valid_length_units:
            e = uc.InvalidUnitError((value, 'Length'))
            self.logger.error(e.message)
            raise e

        self._thickness_units = value

        # if thickness in these units is < min required, log a warning
        self._log_thickness_warning()

    @property
    def efficiency(self):
        return self._efficiency

    @efficiency.setter
    def efficiency(self, value):
        '''
        update efficiency.

        It must be greater than 0 and less than or equal to 1.0. It can also be
        None since that means use wind to compute efficiency.
        '''
        if value is None or (value > 0 and value <= 1):
            self._efficiency = value

        elif value <= 0 or value > 1.0:
            msg = "efficiency must be > 0 and <= 1.0"
            self.logger.warning(msg)

    def prepare_for_model_run(self, sc):
        '''
        resets internal _oilwater_thickness variable to initial thickness
        specified by user and active_stop to 'inf' again.
        initializes sc.weathering_data['burned'] = 0.0
        '''
        self._init_rate_duration()

        if self.on:
            sc.weathering_data['burned'] = 0.0

    def prepare_for_model_step(self, sc, time_step, model_time):
        '''
        1. set 'active' flag based on active_start, and model_time
        2. Mark LEs to be burned - do them in order right now. Assume all LEs
           that are released together will be burned together since they would
           be closer to each other in position.
           Assumes: there is more mass in water than amount of mass to be
           skimmed. The LEs marked for Burning are marked only once -
           during the very first step that the object becomes active
        '''
        super(Burn, self).prepare_for_model_step(sc, time_step, model_time)
        if not self.active:
            return

        # if initial oilwater_thickness is < _min_thickness, then stop
        # don't want to deal with active_start being equal to active_stop, need
        # this incase user sets a bad initial value
        if self._oilwater_thickness <= self._min_thickness:
            self._active = False
            return

        # only when it is active, update the status codes
        if (sc['fate_status'] == bt_fate.burn).sum() == 0:
            substance = self._get_substance(sc)
            _si_area = uc.Convert('Area', self.area_units, 'm^2', self.area)
            _si_thickness = \
                uc.Convert('Length', self.thickness_units, 'm', self.thickness)
            mass_to_remove = self._get_mass(substance,
                                            _si_area * _si_thickness,
                                            'm^3')
            self._update_LE_status_codes(sc, bt_fate.burn,
                                         substance, mass_to_remove)

            self._set_burn_params(sc, substance)

            # set timestep after active stop is set
            self._set__timestep(time_step, model_time)

    def _init_rate_duration(self, avg_frac_oil=1):
        '''
        burn duration based on avg_frac_oil content for LEs marked for burn
        __init__ invokes this to initialize all parameters assuming
        frac_water = 0.0
        '''
        # burn rate constant is defined as a thickness rate in m/sec
        _si_area = uc.Convert('Area', self.area_units, 'm^2', self.area)

        # rate if efficiency is 100 %
        self._oilwater_thick_burnrate = self._burn_constant * avg_frac_oil
        self._oil_vol_burnrate = \
            self._burn_constant * avg_frac_oil**2 * _si_area

        # burn duration is known once rate is known
        # reset current thickness to initial thickness whenever model is rerun
        self._oilwater_thickness = \
            uc.Convert('Length', self.thickness_units, 'm', self.thickness)

        burn_duration = ((self._oilwater_thickness - self._min_thickness) /
                         self._oilwater_thick_burnrate)

        self.active_stop = \
            self.active_start + timedelta(seconds=burn_duration)

    def _set_burn_params(self, sc, substance):
        '''
        Once LEs are marked for burn, the frac_water does not change
        set burn rate for oil/water thickness, as well as volume burn rate for
        oil:

        If data contains LEs marked for burning, then:

            avg_frac_oil = mass_weighed_avg(1 - data['frac_water'])
            _oilwater_thick_burnrate = 0.000058 * avg_frac_oil
            _oil_vol_burnrate = _oilwater_thick_burnrate * avg_frac_oil * area

        The burn duration is also known if efficiency is constant. However, if
        efficiency is based on variable wind, then duration cannot be computed.
        '''
        # once LEs are marked for burn, they do not weather. The
        # frac_water content will not change - let's find total_mass_rm,
        # burn_duration and rate since that is now known
        data = sc.substancefatedata(substance, {'mass', 'frac_water'},
                                    'burn')
        avg_frac_oil = self._avg_frac_oil(data)
        self._init_rate_duration(avg_frac_oil)

    def _get_efficiency(self, model_time):
        '''
        return burn efficiency either from efficiency attribute or computed
        from wind
        '''
        if self.efficiency is None and self.wind is None:
            self.logger.error("Set the 'efficiency' or provide 'wind' "
                              "object so efficiency can be computed. "
                              "Else using 100% efficiency")

            return 1.0

        if self.efficiency is not None:
            eff = self.efficiency
        else:
            # get it from wind
            ws = self.wind.get_value(model_time)
            if ws > 1./0.07:
                msg = ("wind speed is greater than {0}."
                       " Set efficiency to 0".format(1./0.07))
                self.logger.warning(msg)
                eff = 0
            else:
                eff = 1 - 0.07 * ws

        return eff

    def weather_elements(self, sc, time_step, model_time):
        '''
        1. figure out the mass to remove for current timestep based on rate and
           efficiency. Find fraction of total mass and remove equally from all
           'mass_components' of LEs marked for burning.
        2. update 'mass' array and the amount burned in weathering_data dict
        3. append to _burn_duration for each timestep
        '''
        if not self.active or len(sc) == 0:
            return

        for substance, data in sc.itersubstancedata(self.array_types,
                                                    fate='burn'):
            if len(data['mass']) is 0:
                continue

            eff = self._get_efficiency(model_time)

            # scale rates by efficiency
            oil_vol_rate = self._oil_vol_burnrate * eff

            # this is volume of oil burned - need to get mass from this
            vol_oil_burned = oil_vol_rate * self._timestep
            rm_mass = self._get_mass(substance, vol_oil_burned, 'm^3')
            rm_mass_frac = rm_mass / data['mass'].sum()
            data['mass_components'] = \
                (1 - rm_mass_frac) * data['mass_components']
            data['mass'] = data['mass_components'].sum(1)

            # new thickness of oil/water mixture
            self._oilwater_thickness -= \
                (self._oilwater_thick_burnrate * self._timestep)

            sc.weathering_data['burned'] += rm_mass
            self.logger.debug(self._pid + 'amount burned for {0}: {1}'.
                              format(substance.name, rm_mass))

        sc.update_from_fatedataview(fate='burn')

    def serialize(self, json_='webapi'):
        """
        Since 'wind'/'waves' property is saved as references in save file
        need to add appropriate node to WindMover schema for 'webapi'
        """
        serial = super(Burn, self).serialize(json_)

        if json_ == 'webapi':
            if self.wind is not None:
                serial['wind'] = self.wind.serialize(json_)
        return serial

    @classmethod
    def deserialize(cls, json_):
        """
        append correct schema for wind object
        """
        schema = cls._schema()
        if 'wind' in json_ and json_['wind'] is not None:
            schema.add(WindSchema(name='wind'))

        _to_dict = schema.deserialize(json_)

        return _to_dict

    def update_from_dict(self, data):
        if 'efficiency' not in data:
            setattr(self, 'efficiency', None)
        super(Burn, self).update_from_dict(data)


class ChemicalDispersion(CleanUpBase, Serializable):
    _state = copy.deepcopy(Weatherer._state)
    _schema = WeathererSchema

    def __init__(self,
                 volume,
                 active_start,
                 active_stop,
                 units='m^3',
                 waves=None,
                 efficiency=None,
                 **kwargs):
        '''
        another mass removal mechanism. The volume specified gets dispersed
        with efficiency based on wave conditions.

        :param volume: volume of oil (not oil/water?) applied with surfactant
        :type volume: float
        :param units: volume units
        :type units: str
        :param active_start: start time of operation
        :type active_start: datetime
        :param active_stop: stop time of operation
        :type active_stop: datetime
        :param waves: waves object - query to get height. It must contain
            get_value() method. Default is None to support object creation by
            WebClient before a waves object is defined
        :type waves: an object with same interface as gnome.environment.Waves

        Optional Argument: Either efficiency or waves must be set before
        running the model. If efficiency is not set, then use wave height to
        estimate an efficiency

        :param efficiency: efficiency of operation.
        :type efficiency: float between 0 and 1

        remaining kwargs include 'on' and 'name' and these are passed to base
        class via super
        '''
        self.volume = volume
        self.units = units
        self.waves = waves
        self.efficiency = efficiency
        super(ChemicalDispersion, self).__init__(active_start=active_start,
                                                 active_stop=active_stop,
                                                 **kwargs)

    def prepare_for_model_run(self, sc):
        self._rate = self.volume/(self.active_stop -
                                  self.active_start).total_seconds()
        if self.on:
            if self.efficiency is None and self.waves is None:
                msg = ("Either efficiency or waves object must be set. "
                       "Both cannot be None")
                self.logger.error(msg)
                raise AttributeError(msg)

            sc.weathering_data['chemically_dispersed'] = 0.0
            # assume fixed waveheight for efficiency at present
            # since LEs are marked based on mass/volume removed as opposed to
            # location on map, use a fixed efficiency. In future, when LEs are
            # marked by location - this can be updated to compute efficiency
            # based on wave conditions
            if self.efficiency is None:
                # if wave height > 6.4 m, we get negative results - log and
                # reset to 0 if this occurs
                # can efficiency go to 0? Is there a minimum threshold?
                w = 0.3 * self.waves.get_value(self.active_start)[0]
                self.efficiency = (0.241 + 0.587*w - 0.191*w**2 +
                                   0.02616*w**3 - 0.0016 * w**4 -
                                   0.000037*w**5)
                if self.efficiency < 0:
                    self.efficiency = 0
                    msg = ("wave height {0} - results in negative efficiency. "
                           "Reset to 0")
                    self.logger.warning(msg)

    def _update_LE_status_codes(self,
                                sc,
                                new_status,
                                substance,
                                mass_to_remove):
        '''
        currently, for dispersion, user enters volume of oil (not oil/water
        mixture that is dispersed) - double check that this is how we want
        to proceed.
        '''
        arrays = {'fate_status', 'mass', 'frac_water'}
        data = sc.substancefatedata(substance, arrays, 'surface_weather')

        if mass_to_remove >= data['mass'].sum():
            data['fate_status'][:] = new_status
            msg = "insufficient mass released for cleanup"
            self.logger.warning(self._pid + msg)
            self.logger.warning(self._pid + "marked ALL ({0}) LEs, total mass:"
                                " {1}".format(len(data['fate_status']),
                                              data['mass'].sum()))
        else:
            # sum up mass until threshold is reached, find index where
            # total_mass_removed is reached or exceeded
            ix = np.where(np.cumsum(data['mass']) >= mass_to_remove)[0][0]
            # change status for elements upto and including 'ix'
            data['fate_status'][:ix + 1] = new_status

            self.logger.debug(self._pid + 'marked {0} LEs with mass: '
                              '{1}'.format(ix, data['mass'][:ix].sum()))

        sc.update_from_fatedataview(substance, 'surface_weather')

    def prepare_for_model_step(self, sc, time_step, model_time):
        '''
        '''
        super(ChemicalDispersion, self).prepare_for_model_step(sc,
                                                               time_step,
                                                               model_time)
        if not self.active:
            return

        # only when it is active, update the status codes
        self._set__timestep(time_step, model_time)
        if (sc['fate_status'] == bt_fate.disperse).sum() == 0:
            substance = self._get_substance(sc)
            total_mass_removed = (self._get_mass(substance, self.volume,
                                                 self.units) *
                                  self.efficiency)

            self._update_LE_status_codes(sc, bt_fate.disperse,
                                         substance, total_mass_removed)

    def weather_elements(self, sc, time_step, model_time):
        'for now just take away 0.1% at every step'
        if self.active and len(sc) > 0:
            for substance, data in sc.itersubstancedata(self.array_types,
                                                        fate='disperse'):
                if len(data['mass']) is 0:
                    continue

                rm_amount = self._rate * self._timestep
                rm_mass = self._get_mass(substance,
                                         rm_amount,
                                         self.units) * self.efficiency

                total_mass = data['mass'].sum()
                rm_mass_frac = min(rm_mass / total_mass, 1.0)
                rm_mass = rm_mass_frac * total_mass

                data['mass_components'] = \
                    (1 - rm_mass_frac) * data['mass_components']
                data['mass'] = data['mass_components'].sum(1)

                sc.weathering_data['chemically_dispersed'] += rm_mass
                self.logger.debug(self._pid + 'amount chemically dispersed for'
                                  ' {0}: {1}'.format(substance.name, rm_mass))

            sc.update_from_fatedataview(fate='disperse')<|MERGE_RESOLUTION|>--- conflicted
+++ resolved
@@ -12,7 +12,6 @@
 from gnome.weatherers import Weatherer
 from gnome.utilities.serializable import Serializable, Field
 from gnome.environment.wind import WindSchema
-from gnome.utilities.inf_datetime import InfDateTime
 
 from .core import WeathererSchema
 from .. import _valid_units
@@ -115,7 +114,7 @@
             self.logger.debug(self._pid + 'marked {0} LEs with mass: '
                               '{1}'.format(ix, data['mass'][:ix].sum()))
 
-        sc.update_from_fatedataview(substance)
+        sc.update_from_fatedataview(substance, 'surface_weather')
 
     def _set__timestep(self, time_step, model_time):
         '''
@@ -425,8 +424,6 @@
         self.efficiency = efficiency
         self.wind = wind
 
-<<<<<<< HEAD
-=======
         if self.efficiency is None and wind is None:
             msg = ("Set the 'efficiency' or provide 'wind' object so "
                    "efficiency can be computed. Without at least one, it "
@@ -436,7 +433,6 @@
         # initialize rates and active_stop based on frac_water = 0.0
         self._init_rate_duration()
 
->>>>>>> 0fc6d10c
     @property
     def area_units(self):
         return self._area_units
