#!/usr/bin/env python

"""
simple_mover.py

This is an example mover class -- not really useful, but about as simple as
can be, for testing and demonstration purposes

It's a steady, uniform current -- one velocity and direction for everywhere
at all time.


"""

import numpy as np
from numpy import random

from gnome import basic_types
from gnome.movers import Mover

## this allows for this to be changed in the future.
from gnome.utilities.projections import FlatEarthProjection as proj
from datetime import datetime
from time import gmtime

class SimpleMover(Mover):
    """
    simple_mover
    
    a really simple mover -- moves all LEs a constant speed and direction
    
    (not all that different than a constant wind mover, now that I think about it)    
    """
    def __init__(self, velocity, uncertainty_scale=0.5,
                 active_start= datetime( *gmtime(0)[:7] ), 
                 active_stop = datetime.max):
        """
        simple_mover (velocity)

        create a simple_mover instance

        :param velocity: a (u, v, w) triple -- in meters per second

        """
        self.velocity = np.asarray( velocity,
                                    dtype = basic_types.mover_type, # use this, to be compatible with whatever we are using for location
                                    ).reshape((3,))
        self.uncertainty_scale = uncertainty_scale
        super(SimpleMover,self).__init__(active_start, active_stop)
    def __repr__(self):
        return 'SimpleMover(<%s>)' % (self.id)

    def get_move(self, spill, time_step, model_time, uncertain_spill_number=0):
        """
        moves the particles defined in the spill object
        
        :param spill: spill is an instance of the gnome.spill.Spill class
        :param time_step: time_step in seconds
        :param model_time: current model time as a datetime object
        In this case, it uses the:
            positions
            status_code
        data arrays.
        :param uncertain_spill_number: starting from 0 for the 1st uncertain spill, it is the order in which the uncertain spill is added
        
        :returns delta: Nx3 numpy array of movement -- in (long, lat, meters) units
        
        """
        if self.active and self.on:
            # Get the data:
            try:
                positions      = spill['positions']
                status_codes   = spill['status_codes']
            except KeyError, err:
                raise ValueError("The spill does not have the required data arrays\n"+err.message)
        
            # which ones should we move?
            in_water_mask =  (status_codes == basic_types.oil_status.in_water)
                
            # compute the move
            delta = np.zeros_like(positions)
        
            delta[in_water_mask] = self.velocity * time_step
            # add some random stuff if uncertainty is on
<<<<<<< HEAD
            if spill.uncertain:
=======
            if spill.is_uncertain:
                print "spill is uncertain"
>>>>>>> 2b5bf653
                num = sum(in_water_mask)
                scale = self.uncertainty_scale * self.velocity * time_step
                delta[in_water_mask,0] += random.uniform( -scale[0], scale[0], num )
                delta[in_water_mask,1] += random.uniform( -scale[1], scale[1], num )
                delta[in_water_mask,2] += random.uniform( -scale[2], scale[2], num )
        # scale for projection
        print "delta:"
        print delta
        delta = proj.meters_to_lonlat(delta, positions) # just the lat-lon...
        
        return delta<|MERGE_RESOLUTION|>--- conflicted
+++ resolved
@@ -82,12 +82,7 @@
         
             delta[in_water_mask] = self.velocity * time_step
             # add some random stuff if uncertainty is on
-<<<<<<< HEAD
             if spill.uncertain:
-=======
-            if spill.is_uncertain:
-                print "spill is uncertain"
->>>>>>> 2b5bf653
                 num = sum(in_water_mask)
                 scale = self.uncertainty_scale * self.velocity * time_step
                 delta[in_water_mask,0] += random.uniform( -scale[0], scale[0], num )
