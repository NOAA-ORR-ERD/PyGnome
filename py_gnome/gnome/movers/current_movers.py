--- conflicted
+++ resolved
@@ -29,28 +29,17 @@
 from gnome.environment import Tide, TideSchema, Wind, WindSchema
 from gnome.movers import CyMover, ProcessSchema
 
-<<<<<<< HEAD
 from gnome.persist.base_schema import ObjTypeSchema, WorldPoint
 from gnome.persist.extend_colander import FilenameSchema
 
 
 class CurrentMoversBaseSchema(ProcessSchema):
-    uncertain_duration = SchemaNode(
-        Float(), missing=drop, save=True, update=True
-    )
-    uncertain_time_delay = SchemaNode(
-        Float(), missing=drop, save=True, update=True
-    )
-=======
-
-class CurrentMoversBaseSchema(ObjType, ProcessSchema):
-    uncertain_duration = SchemaNode(Float(), missing=drop)
-    uncertain_time_delay = SchemaNode(Float(), missing=drop)
-    data_start = SchemaNode(LocalDateTime(), missing=drop,
+    uncertain_duration = SchemaNode(Float())
+    uncertain_time_delay = SchemaNode(Float())
+    data_start = SchemaNode(LocalDateTime(), read_only=True,
                             validator=convertible_to_seconds)
-    data_stop = SchemaNode(LocalDateTime(), missing=drop,
+    data_stop = SchemaNode(LocalDateTime(), read_only=True,
                            validator=convertible_to_seconds)
->>>>>>> 3118b168
 
 
 class CurrentMoversBase(CyMover):
@@ -156,7 +145,6 @@
 
     # the following six could be shared with grid_current
     # in a currents base class
-<<<<<<< HEAD
     down_cur_uncertain = SchemaNode(
         Float(), missing=drop, save=True, update=True
     )
@@ -181,34 +169,6 @@
 
 
 class CatsMover(CurrentMoversBase):
-=======
-    down_cur_uncertain = SchemaNode(Float(), missing=drop)
-    up_cur_uncertain = SchemaNode(Float(), missing=drop)
-    right_cur_uncertain = SchemaNode(Float(), missing=drop)
-    left_cur_uncertain = SchemaNode(Float(), missing=drop)
-    uncertain_eddy_diffusion = SchemaNode(Float(), missing=drop)
-    uncertain_eddy_v0 = SchemaNode(Float(), missing=drop)
-
-
-class CatsMover(CurrentMoversBase, Serializable):
-
-    _state = copy.deepcopy(CurrentMoversBase._state)
-
-    _update = ['scale', 'scale_refpoint', 'scale_value',
-               'up_cur_uncertain', 'down_cur_uncertain',
-               'right_cur_uncertain', 'left_cur_uncertain',
-               'uncertain_eddy_diffusion', 'uncertain_eddy_v0']
-    _create = []
-    _create.extend(_update)
-    _state.add(update=_update, save=_create)
-    _state.add_field([Field('filename', save=True, read=True, isdatafile=True,
-                            test_for_eq=False),
-                      Field('tide', save=True, update=True,
-                            save_reference=True),
-                      Field('data_start', read=True),
-                      Field('data_stop', read=True),
-                      ])
->>>>>>> 3118b168
 
     _schema = CatsMoverSchema
 
@@ -419,7 +379,6 @@
 
 
 class GridCurrentMoverSchema(CurrentMoversBaseSchema):
-<<<<<<< HEAD
     filename = FilenameSchema(
         missing=drop, save=True, update=True, isdatafile=True, test_equal=False
     )
@@ -444,42 +403,13 @@
     is_data_on_cells = SchemaNode(
         Bool(), missing=drop, read_only=True
     )
+    data_start = SchemaNode(LocalDateTime(), read_only=True,
+                            validator=convertible_to_seconds)
+    data_stop = SchemaNode(LocalDateTime(), read_only=True,
+                           validator=convertible_to_seconds)
 
 
 class GridCurrentMover(CurrentMoversBase):
-=======
-    filename = SchemaNode(String(), missing=drop)
-    topology_file = SchemaNode(String(), missing=drop)
-    current_scale = SchemaNode(Float(), missing=drop)
-    uncertain_along = SchemaNode(Float(), missing=drop)
-    uncertain_cross = SchemaNode(Float(), missing=drop)
-    extrapolate = SchemaNode(Bool(), missing=drop)
-    time_offset = SchemaNode(Float(), missing=drop)
-    is_data_on_cells = SchemaNode(Bool(), missing=drop)
-    data_start = SchemaNode(LocalDateTime(), missing=drop,
-                            validator=convertible_to_seconds)
-    data_stop = SchemaNode(LocalDateTime(), missing=drop,
-                           validator=convertible_to_seconds)
-
-
-class GridCurrentMover(CurrentMoversBase, Serializable):
-
-    _update = ['uncertain_cross', 'uncertain_along',
-               'current_scale', 'extrapolate', 'time_offset']
-    _save = ['uncertain_cross', 'uncertain_along',
-             'current_scale', 'extrapolate', 'time_offset']
-    _state = copy.deepcopy(CurrentMoversBase._state)
-
-    _state.add(update=_update, save=_save)
-    _state.add_field([Field('filename', save=True, read=True,
-                            isdatafile=True, test_for_eq=False),
-                      Field('topology_file', save=True, read=True,
-                            isdatafile=True, test_for_eq=False),
-                      Field('is_data_on_cells', save=False, read=True),
-                      Field('data_start', read=True),
-                      Field('data_stop', read=True),
-                      ])
->>>>>>> 3118b168
 
     _schema = GridCurrentMoverSchema
 
