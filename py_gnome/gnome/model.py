--- conflicted
+++ resolved
@@ -9,7 +9,7 @@
 from gnome.utilities.orderedcollection import OrderedCollection
 from gnome.environment import Wind
 from gnome.movers import Mover
-from gnome.spill_container import UncertainSpillContainerPair
+from gnome.spill_container import SpillContainerPair
 
 class Model(GnomeObject):
     """ 
@@ -34,11 +34,7 @@
         self.movers = OrderedCollection(dtype=Mover)
         #self._spill_container = gnome.spill_container.SpillContainer()
         #self._uncertain_spill_container = None
-<<<<<<< HEAD
-        self.spills = UncertainSpillContainerPair(uncertain)   # contains both certain/uncertain spills 
-=======
-        self.spills = gnome.spill_container.SpillContainerPair(uncertain)   # contains both certain/uncertain spills 
->>>>>>> 2b5bf653
+        self.spills = SpillContainerPair(uncertain)   # contains both certain/uncertain spills 
 
         self._start_time = start_time # default to now, rounded to the nearest hour
         self._duration = duration
