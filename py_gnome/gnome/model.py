#!/usr/bin/env python
import os
import shutil
from datetime import datetime, timedelta
import copy
import inspect
import zipfile

import numpy as np

from colander import (SchemaNode,
                      String, Float, Int, Bool,
                      drop, OneOf)

from gnome.environment import Environment

import gnome.utilities.cache
from gnome.utilities.time_utils import round_time
from gnome.utilities.orderedcollection import OrderedCollection
from gnome.utilities.serializable import Serializable, Field

from gnome.basic_types import oil_status, fate
from gnome.spill_container import SpillContainerPair
from gnome.environment import Wind
from gnome.movers import Mover
from gnome.weatherers import (weatherer_sort,
                              Weatherer,
                              WeatheringData,
                              FayGravityViscous)
from gnome.outputters import Outputter, NetCDFOutput, WeatheringOutput
from gnome.persist import (extend_colander,
                           validators,
                           References,
                           class_from_objtype)
from gnome.persist.base_schema import (ObjType,
                                       CollectionItemsList)
from gnome.exceptions import ReferencedObjectNotSet, GnomeRuntimeError


class ModelSchema(ObjType):
    'Colander schema for Model object'
    time_step = SchemaNode(Float(), missing=drop)
    weathering_substeps = SchemaNode(Int(), missing=drop)
    start_time = SchemaNode(extend_colander.LocalDateTime(),
                            validator=validators.convertible_to_seconds,
                            missing=drop)
    duration = SchemaNode(extend_colander.TimeDelta(), missing=drop)
    uncertain = SchemaNode(Bool(), missing=drop)
    cache_enabled = SchemaNode(Bool(), missing=drop)
    num_time_steps = SchemaNode(Int(), missing=drop)
    make_default_refs = SchemaNode(Bool(), missing=drop)
    mode = SchemaNode(String(),
                      validator=OneOf(['gnome', 'adios', 'roc']),
                      missing=drop)

    def __init__(self, json_='webapi', *args, **kwargs):
        '''
        Add default schema for orderedcollections if oc_schema=True
        The default schema works for 'save' files since it only keeps the same
        info {'obj_type' and 'id'} for all elements in OC. For 'webapi', we
        cannot do this and must deserialize each element of the collection
        using the deserialize method of each object; so these are not added to
        schema for 'webapi'
        '''
        if json_ == 'save':
            self.add(CollectionItemsList(missing=drop, name='spills'))
            self.add(CollectionItemsList(missing=drop,
                     name='uncertain_spills'))
            self.add(CollectionItemsList(missing=drop, name='movers'))
            self.add(CollectionItemsList(missing=drop,
                     name='weatherers'))
            self.add(CollectionItemsList(missing=drop,
                     name='environment'))
            self.add(CollectionItemsList(missing=drop,
                     name='outputters'))
        super(ModelSchema, self).__init__(*args, **kwargs)


class Model(Serializable):
    '''
    PyGnome Model Class
    '''
    _update = ['time_step',
               'weathering_substeps',
               'start_time',
               'duration',
               'uncertain',
               'cache_enabled',
               'mode',
               'map',
               'movers',
               'weatherers',
               'environment',
               'outputters']

    _create = []
    _create.extend(_update)
    _state = copy.deepcopy(Serializable._state)
    _schema = ModelSchema

    # no need to copy parent's _state in this case
    _state.add(save=_create, update=_update)

    # override __eq__ since 'spills' and 'uncertain_spills' need to be checked
    # They both have _to_dict() methods to return underlying ordered
    # collections and that would not be the correct way to check equality
    _state += [Field('spills', save=True, update=True, test_for_eq=False),
               Field('uncertain_spills', save=True, test_for_eq=False),
               Field('num_time_steps', read=True),
               Field('make_default_refs', save=True, update=True)]

    # list of OrderedCollections
    _oc_list = ['movers', 'weatherers', 'environment', 'outputters']

    modes = {'gnome', 'adios', 'roc'}

    @classmethod
    def new_from_dict(cls, dict_):
        'Restore model from previously persisted _state'
        json_ = dict_.pop('json_')
        l_env = dict_.pop('environment', [])
        l_out = dict_.pop('outputters', [])
        g_objects = dict_.pop('movers', [])
        l_weatherers = dict_.pop('weatherers', [])
        c_spills = dict_.pop('spills', [])

        if 'uncertain_spills' in dict_:
            u_spills = dict_.pop('uncertain_spills')
            l_spills = zip(c_spills, u_spills)
        else:
            l_spills = c_spills

        # define defaults for properties that a location file may not contain
        kwargs = inspect.getargspec(cls.__init__)
        default_restore = dict(zip(kwargs[0][1:], kwargs[3]))

        if json_ == 'webapi':
            # default is to disable cache
            default_restore['cache_enabled'] = False

        for key in default_restore:
            default_restore[key] = dict_.pop(key, default_restore[key])

        model = object.__new__(cls)
        model.__restore__(**default_restore)

        [model.environment.add(obj) for obj in l_env]
        [model.outputters.add(obj) for obj in l_out]
        [model.spills.add(obj) for obj in l_spills]
        [model.movers.add(obj) for obj in g_objects]
        [model.weatherers.add(obj) for obj in l_weatherers]

        # register callbacks with OrderedCollections after objects are added
        model._register_callbacks()

        # OrderedCollections are being used so maintain order.
        if json_ == 'webapi':
            model.update_from_dict(dict_)
        else:
            cls._restore_attr_from_save(model, dict_)

        # restore the spill data outside this method - let's not try to find
        # the saveloc here
        msg = ("{0._pid}'new_from_dict' created new model: "
               "{0.name}").format(model)
        model.logger.info(msg)
        return model

    @classmethod
    def load_savefile(cls, filename):
        """
        load a model instance from a save file

        :param filename: the filename of the save file -- usually a zip file,
                         but can also be a directry with the full contents of
                         a zip file

        :returns: a model instance all set up from the savefile.

        This is simply a utility wrapper around:
        ``gnome.persist.save_load.load()``

        """
        model = gnome.persist.save_load.load(filename)

        # check that this actually loaded a model object
        #  load() will load any gnome object from json...
        if not isinstance(model, cls):
            msg = "This does not appear to be a save file for a model\n"
            msg += "loaded a %s instead" % type(model)
            raise ValueError(msg)
        else:
            return model

    def __init__(self,
                 time_step=None,
                 start_time=round_time(datetime.now(), 3600),
                 duration=timedelta(days=1),
                 weathering_substeps=1,
                 map=None,
                 uncertain=False,
                 cache_enabled=False,
                 name=None,
                 mode=None):
        '''
        Initializes a model.
        All arguments have a default.

        :param time_step=timedelta(minutes=15): model time step in seconds
                                                or as a timedelta object

        :param start_time=datetime.now(): start time of model, datetime
                                          object. Rounded to the nearest hour.

        :param duration=timedelta(days=1): How long to run the model,
                                           a timedelta object.

        :param int weathering_substeps=1: How many weathering substeps to
                                          run inside a single model time step.

        :param map=gnome.map.GnomeMap(): The land-water map.

        :param uncertain=False: Flag for setting uncertainty.

        :param cache_enabled=False: Flag for setting whether the model should
                                    cache results to disk.

        :param mode='Gnome': The runtime 'mode' that the model should use.
                             This is a value that the Web Client uses to
                             decide which UI views it should present.
        '''
        self.__restore__(time_step, start_time, duration,
                         weathering_substeps,
                         uncertain, cache_enabled, map, name, mode)

        self._register_callbacks()

    def _register_callbacks(self):

        '''
        Register callbacks with the OrderedCollections
        '''
        self.movers.register_callback(self._callback_add_mover,
                                      ('add', 'replace'))
        self.weatherers.register_callback(self._callback_add_weatherer_env,
                                          ('add', 'replace'))
        self.environment.register_callback(self._callback_add_weatherer_env,
                                           ('add', 'replace'))
        self.outputters.register_callback(self._callback_add_outputter,
                                          ('add', 'replace'))

        self.movers.register_callback(self._callback_add_spill,
                                      ('add', 'replace', 'remove'))

    def __restore__(self, time_step, start_time, duration,
                    weathering_substeps, uncertain, cache_enabled, map,
                    name, mode):
        '''
        Take out initialization that does not register the callback here.
        This is because new_from_dict will use this to restore the model _state
        when doing a midrun persistence.
        '''
        # making sure basic stuff is in place before properties are set
        self.environment = OrderedCollection(dtype=Environment)
        self.movers = OrderedCollection(dtype=Mover)
        self.weatherers = OrderedCollection(dtype=Weatherer)

        # contains both certain/uncertain spills
        self.spills = SpillContainerPair(uncertain)

        self._cache = gnome.utilities.cache.ElementCache()
        self._cache.enabled = cache_enabled

        # list of output objects
        self.outputters = OrderedCollection(dtype=Outputter)

        # default to now, rounded to the nearest hour
        self._start_time = start_time
        self._duration = duration
        self.weathering_substeps = weathering_substeps

        if not map:
            map = gnome.map.GnomeMap()

        if name is not None:
            self.name = name

        if mode is not None:
            if mode in self.modes:
                self.mode = mode
            else:
                raise ValueError('Model mode ({}) invalid, '
                                 'should be one of {{{}}}'
                                 .format(mode, ', '.join(self.modes)))
        else:
            self.mode = 'gnome'

        self._map = map

        # reset _current_time_step
        self._current_time_step = -1
        self._time_step = None
        if time_step is not None:
            self.time_step = time_step  # this calls rewind() !
        self._reset_num_time_steps()

        # default is to zip save file
        self.zipsave = True

        # model creates references to weatherers/environment if
        # make_default_refs is True
        self.make_default_refs = True

    def reset(self, **kwargs):
        '''
        Resets model to defaults -- Caution -- clears all movers, spills, etc.
        Takes same keyword arguments as :meth:`__init__()`
        '''
        self.__init__(**kwargs)

    def rewind(self):
        '''
        Rewinds the model to the beginning (start_time)
        '''
        self._current_time_step = -1
        self.model_time = self._start_time

        # fixme: do the movers need re-setting? -- or wait for
        #        prepare_for_model_run?

        # note: This may be redundant.  They will get reset in
        #       setup_model_run() anyway..
        self.spills.rewind()

        # set rand before each call so windages are set correctly
        gnome.utilities.rand.seed(1)

        # clear the cache:
        self._cache.rewind()

        for outputter in self.outputters:
            outputter.rewind()

        self.logger.info(self._pid + "rewound model - " + self.name)

#    def write_from_cache(self, filetype='netcdf', time_step='all'):
#        """
#        write the already-cached data to an output files.
#        """

    @property
    def uncertain(self):
        '''
        Uncertainty attribute of the model. If flag is toggled, rewind model
        '''
        return self.spills.uncertain

    @uncertain.setter
    def uncertain(self, uncertain_value):
        '''
        Uncertainty attribute of the model
        '''
        if self.spills.uncertain != uncertain_value:
            self.spills.uncertain = uncertain_value  # update uncertainty
            self.rewind()

    @property
    def cache_enabled(self):
        '''
        If True, then generated data is cached
        '''
        return self._cache.enabled

    @cache_enabled.setter
    def cache_enabled(self, enabled):
        self._cache.enabled = enabled

    @property
    def has_weathering_uncertainty(self):
        return (any([w.on for w in self.weatherers]) and
                len([o for o in self.outputters
                     if isinstance(o, WeatheringOutput)]) > 0 and
                (any([s.amount_uncertainty_scale > 0.0
                     for s in self.spills]) or
                 any([w.speed_uncertainty_scale > 0.0
                     for w in self.environment
                     if isinstance(w, Wind)]))
                )

    @property
    def start_time(self):
        '''
        Start time of the simulation
        '''
        return self._start_time

    @start_time.setter
    def start_time(self, start_time):
        self._start_time = start_time
        self.rewind()

    @property
    def time_step(self):
        '''
        time step over which the dynamics is computed
        '''
        return self._time_step

    @time_step.setter
    def time_step(self, time_step):
        '''
        Sets the time step, and rewinds the model

        :param time_step: The timestep can be a timedelta object
                          or integer seconds.
        '''
        try:
            self._time_step = time_step.total_seconds()
        except AttributeError:
            self._time_step = int(time_step)

        self._reset_num_time_steps()
        self.rewind()

    @property
    def current_time_step(self):
        '''
        Current timestep of the simulation
        '''
        return self._current_time_step

    @current_time_step.setter
    def current_time_step(self, step):
        self.model_time = self._start_time + timedelta(seconds=step *
                                                       self.time_step)
        self._current_time_step = step

    @property
    def duration(self):
        '''
        total duration of the model run
        '''
        return self._duration

    @duration.setter
    def duration(self, duration):
        if duration < self._duration:
            # only need to rewind if shorter than it was...
            # fixme: actually, only need to rewind if current model time
            # is beyond new time...
            self.rewind()
        self._duration = duration
        self._reset_num_time_steps()

    @property
    def map(self):
        '''
        land water map used for simulation
        '''
        return self._map

    @map.setter
    def map(self, map_in):
        self._map = map_in
        self.rewind()

    @property
    def num_time_steps(self):
        '''
        Read only attribute
        computed number of timesteps based on py:attribute:`duration` and
        py:attribute:`time_step`
        '''
        return self._num_time_steps

    def _reset_num_time_steps(self):
        '''
        reset number of time steps if duration, or time_step change
        '''
        # We do not count any remainder time.
        if self.duration is not None and self.time_step is not None:
            initial_0th_step = 1
            self._num_time_steps = (initial_0th_step +
                                    int(self.duration.total_seconds() //
                                        self.time_step))
        else:
            self._num_time_steps = None

    def contains_object(self, obj_id):
        if self.map.id == obj_id:
            return True

        for collection in (self.environment,
                           self.spills,
                           self.movers,
                           self.weatherers,
                           self.outputters):
            for o in collection:
                if obj_id == o.id:
                    return True

                if (hasattr(o, 'contains_object') and
                        o.contains_object(obj_id)):
                    return True

        return False

    def find_by_class(self, obj, collection, ret_all=False):
        '''
        Look for an object that isinstance() of obj in specified colleciton.
        By default, it will return the first object of this type.
        To get all obects of this type, set ret_all to True
        '''
        all_objs = []
        for item in collection:
            if isinstance(item, obj):
                if not ret_all:
                    return obj
                else:
                    all_objs.append(obj)

        if len(all_objs) == 0:
            return None

        return all_objs

    def find_by_attr(self, attr, value, collection, allitems=False):
        '''
        find first object in collection where the 'attr' attribute matches
        'value'. This is primarily used to find 'wind', 'water', 'waves'
        objects in environment collection. Use the '_ref_as' attribute to
        search.

        Ignore AttributeError since all objects in collection may not contain
        the attribute over which we are searching.

        :param str attr: attribute whose value must match
        :param str value: desired value of the attribute
        :param OrderedCollection collection: the ordered collection in which
            to search
        '''
        items = []
        for item in collection:
            try:
                if not isinstance(getattr(item, attr), basestring):
                    if any([value == v for v in getattr(item, attr)]):
                        if allitems:
                            items.append(item)
                        else:
                            return item
                else:
                    if getattr(item, attr) == value:
                        if allitems:
                            items.append(item)
                        else:
                            return item
            except AttributeError:
                pass
        items = None if items == [] else items

        return items

    def _order_weatherers(self):
        'use weatherer_sort to sort the weatherers'
        s_weatherers = sorted(self.weatherers, key=weatherer_sort)
        if self.weatherers.values() != s_weatherers:
            self.weatherers.clear()
            self.weatherers += s_weatherers

    def _attach_references(self):
        '''
        attach references
        '''
        attr = {}
        attr['wind'] = self.find_by_attr('_ref_as', 'wind', self.environment)
        attr['water'] = self.find_by_attr('_ref_as', 'water', self.environment)
        attr['waves'] = self.find_by_attr('_ref_as', 'waves', self.environment)

        weather_data = set()
        wd = None
        spread = None
        for coll in ('environment', 'weatherers', 'movers'):
            for item in getattr(self, coll):
                if hasattr(item, '_req_refs'):
                    ref_dict = {}
                    for var in item._req_refs.keys():
                        inst = self.find_by_attr('_ref_as', var,
                                                 self.environment)
                        if inst is not None:
                            ref_dict[var] = inst
                    if len(ref_dict) > 0:
                        item._attach_default_refs(ref_dict)
                else:
                    if coll == 'weatherers':
                        # by default turn WeatheringData and spreading object
                        # off
                        if isinstance(item, WeatheringData):
                            item.on = False
                            wd = item

                        try:
                            if item._ref_as == 'spreading':
                                item.on = False
                                spread = item

                        except AttributeError:
                            pass

                        if item.on:
                            weather_data.update(item.array_types)

                    if hasattr(item, 'on') and not item.on:
                        # no need to setup references if item is not on
                        continue

                    for name, val in attr.iteritems():
                        if (hasattr(item, name) and
                                getattr(item, name) is None and
                                item.make_default_refs):
                            setattr(item, name, val)

        all_spills = [sp
                      for sc in self.spills.items()
                      for sp in sc.spills.values()]

        for spill in all_spills:
            for name, val in attr.iteritems():
                if (hasattr(spill, name) and
                        getattr(spill, name) is None and
                        spill.make_default_refs):
                    setattr(spill, name, val)

        # if WeatheringData object and FayGravityViscous (spreading object)
        # are not defined by user, add them automatically because most
        # weatherers will need these
        if len(weather_data) > 0:
            if wd is None:
                self.weatherers += WeatheringData(attr['water'])
            else:
                # turn mass_balance on and make references
                wd.on = True
                if wd.make_default_refs:
                    wd.water = attr['water']

        # if a weatherer is using 'area' array, make sure it is being set.
        # Objects that set 'area' are referenced as 'spreading'
        if 'area' in weather_data:
            if spread is None:
                self.weatherers += FayGravityViscous(attr['water'])
            else:
                # turn spreading on and make references
                spread.on = True
                if spread.make_default_refs:
                    for at in attr:
                        if hasattr(spread, at):
                            spread.water = attr['water']

    def setup_model_run(self):
        '''
        Sets up each mover for the model run
        '''
        # use a set since we only want to add unique 'names' for data_arrays
        # that will be added
        array_types = set()

        # attach references so objects don't raise ReferencedObjectNotSet error
        # in prepare_for_model_run()
        self._attach_references()
        self.spills.rewind()  # why is rewind for spills here?

        # remake orderedcollections defined by model
        for oc in [self.movers, self.weatherers,
                   self.outputters, self.environment]:
            oc.remake()

        # order weatherers collection
        self._order_weatherers()
        transport = False
        for mover in self.movers:
            if mover.on:
                mover.prepare_for_model_run()
                transport = True
                array_types.update(mover.array_types)

        weathering = False
        for w in self.weatherers:
            for sc in self.spills.items():
                # weatherers will initialize 'mass_balance' key/values
                # to 0.0
                if w.on:
                    w.prepare_for_model_run(sc)
                    weathering = True
                    array_types.update(w.array_types)

        for environment in self.environment:
            environment.prepare_for_model_run(self.start_time)

        if self.time_step is None:
            # for now hard-code this; however, it should depend on weathering
            # note: do not set time_step attribute because we don't want to
            # rewind because that will reset spill_container data
            if transport:
                self._time_step = 900
            elif weathering and not transport:
                # todo: 1 hour
                self._time_step = 3600
            else:
                # simple case with no weatherers or movers
                self._time_step = 900
            self._reset_num_time_steps()

        for sc in self.spills.items():
            sc.prepare_for_model_run(array_types)

        # outputters need array_types, so this needs to come after those
        # have been updated.
        for outputter in self.outputters:
            outputter.prepare_for_model_run(model_start_time=self.start_time,
                                            cache=self._cache,
                                            uncertain=self.uncertain,
                                            spills=self.spills,
                                            model_time_step=self.time_step)
        self.logger.debug("{0._pid} setup_model_run complete for: "
                          "{0.name}".format(self))

    def setup_time_step(self):
        '''
        sets up everything for the current time_step:
        '''
        # initialize movers differently if model uncertainty is on
        for m in self.movers:
            for sc in self.spills.items():
                m.prepare_for_model_step(sc, self.time_step, self.model_time)

        for w in self.weatherers:
            for sc in self.spills.items():
                # maybe we will setup a super-sampling step here???
                w.prepare_for_model_step(sc, self.time_step, self.model_time)

        for environment in self.environment:
            environment.prepare_for_model_step(self.model_time)

        for outputter in self.outputters:
            outputter.prepare_for_model_step(self.time_step, self.model_time)

    def move_elements(self):
        '''
        Moves elements:
         - loops through all the movers. and moves the elements
         - sets new_position array for each spill
         - calls the beaching code to beach the elements that need beaching.
         - sets the new position
        '''
        for sc in self.spills.items():
            if sc.num_released > 0:  # can this check be removed?

                # possibly refloat elements
                self.map.refloat_elements(sc, self.time_step)

                # reset next_positions
                (sc['next_positions'])[:] = sc['positions']

                # loop through the movers
                for m in self.movers:
                    delta = m.get_move(sc, self.time_step, self.model_time)
                    sc['next_positions'] += delta

                self.map.beach_elements(sc)

                # let model mark these particles to be removed
                tbr_mask = sc['status_codes'] == oil_status.off_maps
                sc['status_codes'][tbr_mask] = oil_status.to_be_removed

                self._update_fate_status(sc)

                # the final move to the new positions
                (sc['positions'])[:] = sc['next_positions']

    def _update_fate_status(self, sc):
        '''
        WeatheringData used to perform this operation in weather_elements;
        however, WeatheringData is one of the objects in weatherers collection
        so just let model do this for now. Eventually, we want to get rid
        of 'fate_status' array and only manipulate 'status_codes'. Until then,
        update fate_status in move_elements
        '''
        if 'fate_status' in sc:
            non_w_mask = sc['status_codes'] == oil_status.on_land
            sc['fate_status'][non_w_mask] = fate.non_weather

    def weather_elements(self):
        '''
        Weathers elements:

        - loops through all the weatherers, passing in the spill_container
          and the time range
        - a weatherer modifies the data arrays in the spill container, so a
          particular time range should not be run multiple times.  It is
          expected that we are processing a sequence of contiguous time ranges.
        - Note: If there are multiple sequential weathering processes, some
          inaccuracy could occur.  A proposed solution is to
          'super-sample' the model time step so that it will be replaced
          with many smaller time steps.  We'll have to see if this pans
          out in practice.

        '''
        if len(self.weatherers) == 0:
            # if no weatherers then mass_components array may not be defined
            return

        for sc in self.spills.items():
            # elements may have beached to update fate_status

            sc.reset_fate_dataview()

            for w in self.weatherers:
                for model_time, time_step in self._split_into_substeps():
                    # change 'mass_components' in weatherer
                    w.weather_elements(sc, time_step, model_time)

    def _split_into_substeps(self):
        '''
        :return: sequence of (datetime, timestep)
         (Note: we divide evenly on second boundaries.
                   Thus, there will likely be a remainder
                   that needs to be included.  We include
                   this remainder, which results in
                   1 more sub-step than we requested.)
        '''
        time_step = int(self._time_step)
        sub_step = time_step / self.weathering_substeps

        indexes = [idx for idx in range(0, time_step + 1, sub_step)]
        res = [(idx, next_idx - idx)
               for idx, next_idx in zip(indexes, indexes[1:])]

        if sum(res[-1]) < time_step:
            # collect the remaining slice
            res.append((sum(res[-1]), time_step % sub_step))

        res = [(self.model_time + timedelta(seconds=idx), delta)
               for idx, delta in res]

        return res

    def step_is_done(self):
        '''
        Loop through movers and weatherers and call model_step_is_done

        Remove elements that marked for removal

        Output data
        '''
        for mover in self.movers:
            for sc in self.spills.items():
                mover.model_step_is_done(sc)

        for w in self.weatherers:
            for sc in self.spills.items():
                w.model_step_is_done(sc)

        for outputter in self.outputters:
            outputter.model_step_is_done()

        for sc in self.spills.items():
            '''
            removes elements with oil_status.to_be_removed
            '''
            sc.model_step_is_done()

            # age remaining particles
            sc['age'][:] = sc['age'][:] + self.time_step

    def write_output(self, valid, messages=None):
        output_info = {'step_num': self.current_time_step}

        for outputter in self.outputters:
            if self.current_time_step == self.num_time_steps - 1:
                output = outputter.write_output(self.current_time_step, True)
            else:
                output = outputter.write_output(self.current_time_step)

            if output is not None:
                output_info[outputter.__class__.__name__] = output

        if len(output_info) > 1:
            # append 'valid' flag to output
            output_info['valid'] = valid

        return output_info

    def step(self):
        '''
        Steps the model forward (or backward) in time. Needs testing for
        hind casting.
        '''
        isvalid = True
        for sc in self.spills.items():
            # Set the current time stamp only after current_time_step is
            # incremented and before the output is written. Set it to None here
            # just so we're not carrying around the old time_stamp
            sc.current_time_stamp = None

        if self.current_time_step == -1:
            # that's all we need to do for the zeroth time step
            self.setup_model_run()

            # let each object raise appropriate error if obj is incomplete
            # validate and send validation flag if model is invalid
            (msgs, isvalid) = self.check_inputs()
            if not isvalid:
                raise RuntimeError("Setup model run complete but model "
                                   "is invalid", msgs)
            # (msgs, isvalid) = self.validate()
            # if not isvalid:
            #    raise StopIteration("Setup model run complete but model "
            #                        "is invalid", msgs)

        elif self.current_time_step >= self._num_time_steps - 1:
            # _num_time_steps is set when self.time_step is set. If user does
            # not specify time_step, then setup_model_run() automatically
            # initializes it. Thus, do StopIteration check after
            # setup_model_run() is invoked
            raise StopIteration("Run complete for {0}".format(self.name))

        else:
            self.setup_time_step()
            self.move_elements()
            self.weather_elements()
            self.step_is_done()

        self.current_time_step += 1

        # this is where the new step begins!
        # the elements released are during the time period:
        #    self.model_time + self.time_step
        # The else part of the loop computes values for data_arrays that
        # correspond with time_stamp:
        #    self.model_time + self.time_step
        # This is the current_time_stamp attribute of the SpillContainer
        #     [sc.current_time_stamp for sc in self.spills.items()]
        for sc in self.spills.items():
            sc.current_time_stamp = self.model_time

            # release particles for next step - these particles will be aged
            # in the next step
            num_released = sc.release_elements(self.time_step, self.model_time)

            # initialize data - currently only weatherers do this so cycle
            # over weatherers collection - in future, maybe movers can also do
            # this
            if num_released > 0:
                for item in self.weatherers:
                    item.initialize_data(sc, num_released)

            self.logger.debug("{1._pid} released {0} new elements for step:"
                              " {1.current_time_step} for {1.name}".
                              format(num_released, self))

        # cache the results - current_time_step is incremented but the
        # current_time_stamp in spill_containers (self.spills) is not updated
        # till we go through the prepare_for_model_step
        self._cache.save_timestep(self.current_time_step, self.spills)
        output_info = self.write_output(isvalid)
        self.logger.debug("{0._pid} Completed step: {0.current_time_step} "
                          "for {0.name}".format(self))
        return output_info

    def __iter__(self):
        '''
        Rewinds the model and returns itself so it can be iterated over.
        '''
        self.rewind()

        return self

    def next(self):
        '''
        (This method satisfies Python's iterator and generator protocols)

        :return: the step number
        '''
        return self.step()

    def full_run(self, rewind=True):
        '''
        Do a full run of the model.

        :param rewind=True: whether to rewind the model first -- if set to
            false, model will be run from the current step to the end
        :returns: list of outputter info dicts
        '''
        if rewind:
            self.rewind()

        # run the model
        output_data = []
        while True:
            try:
                results = self.step()
                self.logger.info(results)

                output_data.append(results)
            except StopIteration:
                self.logger.info('Run Complete: Stop Iteration')
                break

        return output_data

    def _add_to_environ_collec(self, obj_added):
        '''
        if an environment object exists in obj_added, but not in the Model's
        environment collection, then add it automatically.
        todo: maybe we don't want to do this - revisit this requirement
        '''
        if hasattr(obj_added, 'wind') and obj_added.wind is not None:
            if obj_added.wind.id not in self.environment:
                self.environment += obj_added.wind

        if hasattr(obj_added, 'tide') and obj_added.tide is not None:
            if obj_added.tide.id not in self.environment:
                self.environment += obj_added.tide

        if hasattr(obj_added, 'waves') and obj_added.waves is not None:
            import pytest
            pytest.set_trace()
            if obj_added.waves.id not in self.environment:
                self.environment += obj_added.waves

        if hasattr(obj_added, 'water') and obj_added.water is not None:
            if obj_added.water.id not in self.environment:
                self.environment += obj_added.water

    def _callback_add_mover(self, obj_added):
        'Callback after mover has been added'
        self._add_to_environ_collec(obj_added)
        self.rewind()  # rewind model if a new mover is added

    def _callback_add_outputter(self, obj_added):
        'Callback after outputter has been added'
        # hook up the cache
        obj_added.cache = self._cache

    def _callback_add_weatherer_env(self, obj_added):
        '''
        Callback after weatherer/environment object has been added. 'waves'
        environment object contains 'wind' and 'water' so add those to
        environment collection and the 'water' attribute.
        todo: simplify this
        '''
        self._add_to_environ_collec(obj_added)
        self.rewind()  # rewind model if a new weatherer is added

    def _callback_add_spill(self, obj_added):
        self.rewind()

    def __eq__(self, other):
        check = super(Model, self).__eq__(other)
        if check:
            # also check the data in ordered collections
            if not isinstance(self.spills, other.spills.__class__):
                return False

            if self.spills != other.spills:
                return False

        return check

    def __ne__(self, other):
        return not self == other

    '''
    Following methods are for saving a Model instance or creating a new
    model instance from a saved location
    '''
    def spills_to_dict(self):
        '''
        return the spills ordered collection for serialization
        '''
        return self.spills.to_dict()['spills']

    def spills_update_from_dict(self, value):
        'invoke SpillContainerPair().update_from_dict'
        # containers don't need to be serializable; however, it was easiest to
        # put an update_from_dict method in the SpillContainerPair. Keep the
        # interface for this the same, so make it a dict
        return self.spills.update_from_dict({'spills': value})

    def uncertain_spills_to_dict(self):
        '''
        return the uncertain_spills ordered collection for serialization/save
        files
        '''
        if self.uncertain:
            dict_ = self.spills.to_dict()
            return dict_['uncertain_spills']

        return None

    def _create_zip(self, saveloc, name):
        '''
        create a zipfile and update saveloc to point to it. This is now
        passed down to all the objects contained within the Model so they can
        save themselves to zipfile
        '''
        if self.zipsave:
            if name is None and self.name is None:
                z_name = 'Model.zip'
            else:
                z_name = name if name is not None else self.name + '.zip'

            # create the zipfile and update saveloc - _json_to_saveloc checks
            # to see if saveloc is a zipfile
            saveloc = os.path.join(saveloc, z_name)
            z = zipfile.ZipFile(saveloc, 'w',
                                compression=zipfile.ZIP_DEFLATED,
                                allowZip64=self._allowzip64)
            z.close()

        return saveloc

    def save(self, saveloc, references=None, name=None):
        '''
        save the model state in saveloc. If self.zipsave is True, then a
        zip archive is created and model files are saved to the archive.

        This overrides the base class save(). Model contains collections and
        model must invoke save for each object in the collection. It must also
        save the data in the SpillContainer's if it is a mid-run save.

        :param saveloc: zip archive or a valid directory. Model files are
            either persisted here or a new model is re-created from the files
            stored here. The files are clobbered when save() is called.
        :type saveloc: A path as a string or unicode

        :param name=None: If data is saved to zipfile (default behavior), then
            this is name of zip file. For a zipfile, the model's state is
            always contained in Model.json. If zipsave is False, then model's
            json is stored in name.json
        :type name: str

        :param references: dict of references mapping 'id' to a string used for
            the reference. The value could be a unique integer or it could be
            a filename. It is upto the creator of the reference list to decide
            how to reference a nested object.

        :returns: references
        '''
        # if zipsave is on, the create zip and update saveloc
        saveloc = self._create_zip(saveloc, name)

        # Note: Defining references=References() in the function definition
        # keeps the references object in memory between tests - it changes the
        # scope of References() to be outside the Model() instance. We don't
        # want this so define the default here
        references = (references, References())[references is None]
        json_ = self.serialize('save')

        # map is the only nested structure - let's manually call
        # _move_data_file on it
        self.map._move_data_file(saveloc, json_['map'])

        for oc in self._oc_list:
            coll_ = getattr(self, oc)
            self._save_collection(saveloc, coll_, references, json_[oc])

        for sc in self.spills.items():
            if sc.uncertain:
                key = 'uncertain_spills'
            else:
                key = 'spills'

            self._save_collection(saveloc, sc.spills, references, json_[key])

        if self.current_time_step > -1:
            '''
            hard code the filename - can make this an attribute if user wants
            to change it - but not sure if that will ever be needed?
            '''
            self._save_spill_data(saveloc, 'spills_data_arrays.nc')

        # if saved as zipfile, then store model's json in Model.json - this is
        # default if name is None
        mdl_name = 'Model.json' if self.zipsave or name is None else name
        self._json_to_saveloc(json_, saveloc, references, mdl_name)

        return references

    def _save_spill_data(self, saveloc, nc_file):
        """
        save the data arrays for current timestep to NetCDF
        If saveloc is zipfile, then move NetCDF to zipfile
        """
        zipname = None
        if zipfile.is_zipfile(saveloc):
            saveloc, zipname = os.path.split(saveloc)

        datafile = os.path.join(saveloc, nc_file)
        nc_out = NetCDFOutput(datafile, which_data='all', cache=self._cache)
        nc_out.prepare_for_model_run(model_start_time=self.start_time,
                                     uncertain=self.uncertain,
                                     spills=self.spills)
        nc_out.write_output(self.current_time_step)
        if zipname is not None:
            with zipfile.ZipFile(os.path.join(saveloc, zipname), 'a',
                                 compression=zipfile.ZIP_DEFLATED,
                                 allowZip64=self._allowzip64) as z:
                z.write(datafile, nc_file)
                os.remove(datafile)
                if self.uncertain:
                    u_file = nc_out.uncertain_filename
                    z.write(u_file, os.path.split(u_file)[1])
                    os.remove(u_file)

    def _load_spill_data(self, saveloc, nc_file):
        """
        load NetCDF file and add spill data back in - designed for savefiles
        """
        if zipfile.is_zipfile(saveloc):
            with zipfile.ZipFile(saveloc, 'r') as z:
                if nc_file not in z.namelist():
                    return

                saveloc = os.path.split(saveloc)[0]
                z.extract(nc_file, saveloc)
                if self.uncertain:
                    spill_data_fname, ext = os.path.splitext(nc_file)
                    fname = '{0}_uncertain{1}'.format(spill_data_fname, ext)
                    z.extract(fname, saveloc)

        spill_data = os.path.join(saveloc, nc_file)
        if not os.path.exists(spill_data):
            return

        if self.uncertain:
            spill_data_fname, ext = os.path.splitext(nc_file)
            u_spill_data = os.path.join(saveloc,
                                        '{0}_uncertain{1}'
                                        .format(spill_data_fname, ext))

        array_types = set()

        for m in self.movers:
            array_types.update(m.array_types)

        for w in self.weatherers:
            array_types.update(w.array_types)

        for sc in self.spills.items():
            sc.prepare_for_model_run(array_types)
            if sc.uncertain:
                (data, weather_data) = NetCDFOutput.read_data(u_spill_data,
                                                              time=None,
                                                              which_data='all')
            else:
                (data, weather_data) = NetCDFOutput.read_data(spill_data,
                                                              time=None,
                                                              which_data='all')

            sc.current_time_stamp = data.pop('current_time_stamp').item()
            sc._data_arrays = data
            sc.mass_balance = weather_data

        # delete file after data is loaded - since no longer needed
        os.remove(spill_data)
        if self.uncertain:
            os.remove(u_spill_data)

    # todo: remove following

    def _empty_save_dir(self, saveloc):
        '''
        Remove all files, directories under saveloc

        First clean out directory, then add new save files
        This should only be called by self.save()
        '''
        (dirpath, dirnames, filenames) = os.walk(saveloc).next()

        if dirnames:
            for dir_ in dirnames:
                shutil.rmtree(os.path.join(dirpath, dir_))

        if filenames:
            for file_ in filenames:
                os.remove(os.path.join(dirpath, file_))

    def serialize(self, json_='webapi'):
        '''
        Serialize Model object
        treat special-case attributes of Model.
        '''
        toserial = self.to_serialize(json_)
        schema = self.__class__._schema(json_)

        o_json_ = schema.serialize(toserial)
        o_json_['map'] = self.map.serialize(json_)

        if json_ == 'webapi':
            # for webapi, we serialize forecast spills just like all other
            # collections - ignore spills in uncertain spill container
            for attr in ('environment', 'outputters', 'weatherers', 'movers',
                         'spills'):
                o_json_[attr] = self.serialize_oc(getattr(self, attr), json_)

            o_json_['valid'] = True
            o_json_['messages'] = []
            # validate and send validation flag
#             (msgs, isvalid) = self.validate()
#             o_json_['valid'] = isvalid
#             if len(msgs) > 0:
#                 o_json_['messages'] = msgs
#             else:
#                 o_json_['messages'] = []

        return o_json_

    @classmethod
    def deserialize(cls, json_):
        '''
        treat special-case attributes of Model.
        '''
        schema = cls._schema(json_['json_'])
        deserial = schema.deserialize(json_)

        if 'map' in json_:
            # d_item = cls._deserialize_nested_obj(json_['map'])
            # deserial['map'] = d_item
            # map will be deserialized later - no need to do it twice
            # todo: clean this up
            deserial['map'] = json_['map']

        if json_['json_'] == 'webapi':
            for attr in ('environment', 'outputters', 'weatherers', 'movers',
                         'spills'):
                if attr in json_:
                    '''
                    even if list is empty, deserialize it because we still need
                    to sync up with client
                    '''
                    deserial[attr] = cls.deserialize_oc(json_[attr])

        return deserial

    @classmethod
    def loads(cls, json_data, saveloc, references=None):
        '''
        loads a model from json_data

        - load json for references from files
        - update paths of datafiles if needed
        - deserialize json_data
        - and create object with new_from_dict()

        :param saveloc: location of data files

        Optional parameter

        :param references: references object - if this is called by the Model,
            it will pass a references object. It is not required.
        '''
        references = (references, References())[references is None]
        ref_dict = cls._load_refs(json_data, saveloc, references)

        # there are no datafiles for model properties; so no need for following
        # at present
        cls._update_datafile_path(json_data, saveloc)

        # deserialize after removing references
        _to_dict = cls.deserialize(json_data)

        if ref_dict:
            _to_dict.update(ref_dict)

        # load nested map object and add it - currently, 'load' is only used
        # for laoding save files/location files, so it assumes:
        # json_data['json_'] == 'save'
        if ('map' in json_data):
            mapcls = class_from_objtype(json_data['map'].pop('obj_type'))
            map_obj = mapcls.loads(json_data['map'], saveloc, references)
            _to_dict['map'] = map_obj

        # load collections
        for oc in cls._oc_list:
            if oc in _to_dict:
                _to_dict[oc] = cls._load_collection(saveloc,
                                                    _to_dict[oc],
                                                    references)
        for spill in ['spills', 'uncertain_spills']:
            if spill in _to_dict:
                _to_dict[spill] = cls._load_collection(saveloc,
                                                       _to_dict[spill],
                                                       references)
            # also need to load spill data for mid-run save!

        model = cls.new_from_dict(_to_dict)

        model._load_spill_data(saveloc, 'spills_data_arrays.nc')

        return model

    def merge(self, model):
        '''
        merge 'model' into self
        '''
        for attr in self.__dict__:
            if (getattr(self, attr) is None and
                    getattr(model, attr) is not None):
                setattr(self, attr, getattr(model, attr))

        # update orderedcollections
        for oc in self._oc_list:
            my_oc = getattr(self, oc)
            new_oc = getattr(model, oc)
            for item in new_oc:
                if item not in my_oc:
                    my_oc += item

        # update forecast spills in SpillContainerPair
        # Uncertain spills automatically be created if uncertainty is on
        for spill in model.spills:
            if spill not in self.spills:
                self.spills += spill

        # force rewind after merge?
        self.rewind()

    def check_inputs(self):
        '''
        check the user inputs before running the model
        raise an exception if user can't run the model
        todo: check if all spills start after model ends
        '''
        (msgs, isvalid) = self.validate()

        someSpillIntersectsModel = False
        num_spills = len(self.spills)
        for spill in self.spills:
            msg = None
            if spill.release_time < self.start_time + self.duration:
                someSpillIntersectsModel = True
            if spill.release_time > self.start_time:
                msg = ('{0} has release time after model start time'.
                       format(spill.name))
                self.logger.warning(msg)
                msgs.append(self._warn_pre + msg)

            elif spill.release_time < self.start_time:
                msg = ('{0} has release time before model start time'
                       .format(spill.name))
                self.logger.error(msg)
                msgs.append('error: ' + self.__class__.__name__ + ': ' + msg)
                isvalid = False

            if spill.substance is not None:
                # min_k1 = spill.substance.get('pour_point_min_k')
                pour_point = spill.substance.pour_point()
                if spill.water is not None:
                    water_temp = spill.water.get('temperature')
<<<<<<< HEAD
                    if water_temp < pour_point[0]:
                        msg = ('The water temperature, {0} K, is less than '
                               'the minimum pour point of the selected oil, '
                               '{1} K.  The results may be unreliable.'
                               .format(water_temp, pour_point[0]))
=======
                    if water_temp < min_k:
                        msg = ('The water temperature, {0} K, is less than the minimum pour '
                               'point of the selected oil, {1} K. '
                               'The results may be unreliable.'.format(water_temp, min_k))
>>>>>>> 02655020
                        self.logger.warning(msg)
                        msgs.append(self._warn_pre + msg)

                    rho_h2o = spill.water.get('density')
                    rho_oil = spill.substance.density_at_temp(water_temp)
                    if np.any(rho_h2o < rho_oil):
                        msg = ("Found particles with relative_buoyancy < 0. "
                               "Oil is a sinker")
                        raise GnomeRuntimeError(msg)

        if num_spills > 0 and not someSpillIntersectsModel:
            if num_spills > 1:
                msg = ('All of the spills are released after the '
                       'time interval being modeled.')
            else:
                msg = ('The spill is released after the time interval '
                       'being modeled.')
            self.logger.warning(msg)  # for now make this a warning
            # self.logger.error(msg)
            msgs.append('warning: ' + self.__class__.__name__ + ': ' + msg)
            # isvalid = False

        return (msgs, isvalid)

    def validate(self):
        '''
        invoke validate for all gnome objects contained in model
        todo: should also check wind, water, waves are defined if weatherers
        are defined
        '''
        # since model does not contain wind, waves, water attributes, no need
        # to call base class method - model requires following only if an
        # object in collection requires it
        env_req = set()
        msgs = []
        isvalid = True
        for oc in self._oc_list:
            for item in getattr(self, oc):
                # if item is not on, no need to validate it
                if hasattr(item, 'on') and not item.on:
                    continue

                # validate item
                (msg, i_isvalid) = item.validate()
                if not i_isvalid:
                    isvalid = i_isvalid

                msgs.extend(msg)

                # add to set of required env objects if item's
                # make_default_refs is True
                if item.make_default_refs:
                    for attr in ('wind', 'water', 'waves'):
                        if hasattr(item, attr):
                            env_req.update({attr})

        # ensure that required objects are present in environment collection
        if len(env_req) > 0:
            (ref_msgs, ref_isvalid) = \
                self._validate_env_coll(env_req)
            if not ref_isvalid:
                isvalid = ref_isvalid
            msgs.extend(ref_msgs)

        # Spill warnings
        if len(self.spills) == 0:
            msg = '{0} contains no spills'.format(self.name)
            self.logger.warning(msg)
            msgs.append(self._warn_pre + msg)

        for spill in self.spills:
            msg = None
            if spill.release_time > self.start_time:
                msg = ('{0} has release time after model start time'.
                       format(spill.name))
                self.logger.warning(msg)
                msgs.append(self._warn_pre + msg)

            elif spill.release_time < self.start_time:
                msg = ('{0} has release time before model start time'
                       .format(spill.name))
                self.logger.error(msg)
                msgs.append('error: ' + self.__class__.__name__ + ': ' + msg)
                isvalid = False

#             if msg is not None:
#                 self.logger.warning(msg)
#                 msgs.append(self._warn_pre + msg)
#
        return (msgs, isvalid)

    def _validate_env_coll(self, refs, raise_exc=False):
        '''
        validate refs + log warnings or raise error if required refs not found.
        If refs is None, model must query its weatherers/movers/environment
        collections to figure out what objects it needs to have in environment.
        '''
        msgs = []
        isvalid = True

        if refs is None:
            # need to go through orderedcollections to see if water, waves
            # and wind refs are required
            raise NotImplementedError("validate_refs() incomplete")

        for ref in refs:
            obj = self.find_by_attr('_ref_as', ref, self.environment)
            if obj is None:
                msg = ("{0} not found in environment collection".
                       format(ref))
                if raise_exc:
                    raise ReferencedObjectNotSet(msg)
                else:
                    self.logger.warning(msg)
                    msgs.append(self._warn_pre + msg)
                    isvalid = False

        return (msgs, isvalid)

    def set_make_default_refs(self, value):
        '''
        make default refs for all items in ('weatherers', 'movers',
        'environment') collections
        '''
        for attr in ('weatherers', 'movers', 'environment'):
            oc = getattr(self, attr)
            for item in oc:
                item.make_default_refs = value

    def get_spill_property(self, prop_name, ucert=0):
        '''
        Convenience method to allow user to look up properties of a spill.
        User can specify ucert as 'ucert' or 1
        '''
        if ucert == 'ucert':
            ucert = 1
        return self.spills.items()[ucert][prop_name]

    def get_spill_data(self, target_properties, conditions, ucert=0):
        """
        Convenience method to allow user to write an expression to filter
        raw spill data

        Example case::

          get_spill_data('position && mass',
                         'position > 50 && spill_num == 1 || status_codes == 1'
                         )

        WARNING: EXPENSIVE! USE AT YOUR OWN RISK ON LARGE num_elements!

        Example spill element properties are below. This list may not contain
        all properties tracked by the model.

        'positions', 'next_positions', 'last_water_positions', 'status_codes',
        'spill_num', 'id', 'mass', 'age'

        """

        if ucert == 'ucert':
            ucert = 1

        def elem_val(prop, index):
            '''
            Gets the column containing the information on one element
            '''
            val = self.spills.items()[ucert].data_arrays[prop][index]
            return val

        def test_phrase(phrase):
            for sub_cond in phrase:
                cond = sub_cond.rsplit()
                prop_val = elem_val(cond[0], i)
                op = cond[1]
                test_num = cond[2]
                if test(prop_val, op, test_num):
                    return True

            return False

        def test(elem_value, op, test_val):
            if op in {'<', '<=', '>', '>=', '=='}:
                return eval(str(int(elem_value)) + op + test_val)

        def num(s):
            try:
                return int(s)
            except ValueError:
                return float(s)

        conditions = conditions.rsplit('&&')
        conditions = [str(cond).rsplit('||') for cond in conditions]

        sc = self.spills.items()[ucert]
        result = {}

        for t in target_properties:
            result[t] = []

        for i in range(0, len(sc)):
            test_result = True

            for phrase in conditions:
                if not test_phrase(phrase):
                    test_result = False
                    break

            if test_result:
                for k in result.keys():
                    n = elem_val(k, i)
                    result[k].append(n)

        return result

    def add_env(self, env, quash=False):
        for item in env:
            if not quash:
                self.environment.add(item)
            else:
                for o in self.environment:
                    if o.__class__ == item.__class__:
                        idx = self.environment.index(o)
                        self.environment[idx] = item
                        break
                else:
                    self.environment.add(item)

#     def env_from_netCDF(self, filename=None, dataset=None, grid_file=None, data_file=None, _cls_list=None, **kwargs):
#         def attempt_from_netCDF(cls, **kwargs):
#             obj = None
#             try:
#                 obj = c.from_netCDF(filename=filename, dataset=dataset, grid_file=grid_file, data_file=data_file, **clskwargs)
#             except Exception as e:
#                 self.logger.warn('''Class {0} could not be constituted from netCDF file
#                                         Exception: {1}'''.format(c.__name__, e))
#             return obj
#
#         from gnome.utilities.file_tools.data_helpers import _get_dataset
#         from gnome.environment.environment_objects import GriddedProp, GridVectorProp
#         from gnome.environment import PyGrid
#
#         if filename is not None:
#             data_file = filename
#             grid_file = filename
#
#         ds = None
#         dg = None
#         if dataset is None:
#             if grid_file == data_file:
#                 ds = dg = _get_dataset(grid_file)
#             else:
#                 ds = _get_dataset(data_file)
#                 dg = _get_dataset(grid_file)
#         else:
#             if grid_file is not None:
#                 dg = _get_dataset(grid_file)
#             else:
#                 dg = dataset
#             ds = dataset
#         dataset = ds
#
#         grid = kwargs.pop('grid', None)
#         if grid is None:
#             grid = PyGrid.from_netCDF(filename=filename, dataset=dg, **kwargs)
#             kwargs['grid'] = grid
#         scs = copy.copy(Environment._subclasses) if _cls_list is None else _cls_list
#         for c in scs:
#             if issubclass(c, (GriddedProp, GridVectorProp)) and not any([isinstance(o, c) for o in self.environment]):
#                 clskwargs = copy.copy(kwargs)
#                 obj = None
#                 try:
#                     req_refs = c._req_refs
#                 except AttributeError:
#                     req_refs = None
#
#                 if req_refs is not None:
#                     for ref, klass in req_refs.items():
#                         for o in self.environment:
#                             if isinstance(o, klass):
#                                 clskwargs[ref] = o
#                                 break
#                         if ref in clskwargs.keys():
#                             continue
#                         else:
#                             obj = attempt_from_netCDF(c, filename=filename, dataset=dataset, grid_file=grid_file, data_file=data_file, **clskwargs)
#                             clskwargs[ref] = obj
#                             self.environment.append(obj)
#
#                 obj = attempt_from_netCDF(c, filename=filename, dataset=dataset, grid_file=grid_file, data_file=data_file, **clskwargs)
#                 if obj is not None:
#                     self.environment.append(obj)
#
#     def ice_env_from_netCDF(self, filename=None, **kwargs):
#         cls_list = Environment._subclasses
#         ice_cls_list = self.find_by_attr('_ref_as', 'ice_aware', cls_list, allitems=True)
# #         for c in cls_list:
# #             if hasattr(c, '_ref_as'):
# #                 if ((not isinstance(c._ref_as, basestring) and
# #                         any(['ice_aware' in r for r in c._ref_as])) or
# #                         'ice_aware' in c._ref_as):
# #                     ice_cls_list.append(c)
#         self.env_from_netCDF(filename=filename, _cls_list=ice_cls_list, **kwargs)<|MERGE_RESOLUTION|>--- conflicted
+++ resolved
@@ -1457,18 +1457,12 @@
                 pour_point = spill.substance.pour_point()
                 if spill.water is not None:
                     water_temp = spill.water.get('temperature')
-<<<<<<< HEAD
                     if water_temp < pour_point[0]:
                         msg = ('The water temperature, {0} K, is less than '
                                'the minimum pour point of the selected oil, '
                                '{1} K.  The results may be unreliable.'
                                .format(water_temp, pour_point[0]))
-=======
-                    if water_temp < min_k:
-                        msg = ('The water temperature, {0} K, is less than the minimum pour '
-                               'point of the selected oil, {1} K. '
-                               'The results may be unreliable.'.format(water_temp, min_k))
->>>>>>> 02655020
+                        
                         self.logger.warning(msg)
                         msgs.append(self._warn_pre + msg)
 
