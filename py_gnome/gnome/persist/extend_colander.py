'''
Extend standard colander types for gnome specific types
'''

import datetime
import time

import numpy
from colander import Float, DateTime, Sequence, null, Tuple, \
    TupleSchema, SequenceSchema

import gnome.basic_types
<<<<<<< HEAD
from gnome.utilities import inf_datetime
=======
from gnome.utilities.inf_datetime import InfTime, InfDateTime, MinusInfTime


"""
Following extend colander's basic types for serialization/deserialization
"""
>>>>>>> 9a25f7a1


class LocalDateTime(DateTime):

    def __init__(self, *args, **kwargs):
        kwargs['default_tzinfo'] = kwargs.get('default_tzinfo', None)
        super(LocalDateTime, self).__init__(*args, **kwargs)

    def strip_timezone(self, _datetime):
        if _datetime and isinstance(_datetime, datetime.datetime) \
            or isinstance(_datetime, datetime.date):
            _datetime = _datetime.replace(tzinfo=None)
        return _datetime

    def serialize(self, node, appstruct):
        if isinstance(appstruct, datetime.datetime):
            appstruct = self.strip_timezone(appstruct)
            return super(LocalDateTime, self).serialize(node, appstruct)
<<<<<<< HEAD
        elif isinstance(appstruct, inf_datetime.MinusInfTime) \
            or isinstance(appstruct, inf_datetime.InfTime):

=======
        elif isinstance(appstruct, MinusInfTime):
            return appstruct.isoformat()
        elif isinstance(appstruct, InfTime):
>>>>>>> 9a25f7a1
            return appstruct.isoformat()

    def deserialize(self, node, cstruct):
        if cstruct == '-inf' or cstruct == 'inf':
            return InfDateTime(cstruct)
        else:
            dt = super(LocalDateTime, self).deserialize(node, cstruct)
            return self.strip_timezone(dt)


class DefaultTuple(Tuple):

    """
    A Tuple subclass that provides defaults from child nodes.

    Required because Tuple returns `colander.null` by default
    when ``appstruct`` is not provided, instead of creating a Tuple of
    default values.
    """

    def serialize(self, node, appstruct):
        items = super(DefaultTuple, self).serialize(node, appstruct)

        if items is null and node.children:
            items = tuple([field.default for field in node.children])

        return items


class DatetimeValue2dArray(Sequence):

    """
    A subclass of :class:`colander.Sequence` that converts itself to a numpy
    array using :class:`gnome.basic_types.datetime_value_2d` as the data type.
    """

    def serialize(self, node, appstruct):

<<<<<<< HEAD
        if appstruct is null:  # colander.null
=======
        if appstruct is null:   # colander.null
>>>>>>> 9a25f7a1
            return null

        series = []

        for wind_value in appstruct:
            dt = wind_value[0].astype(object)
            series.append((dt, wind_value[1][0], wind_value[1][1]))
        appstruct = series

<<<<<<< HEAD
        return super(DatetimeValue2dArray, self).serialize(node,
                appstruct)
=======
        return super(DatetimeValue2dArray, self).serialize(node, appstruct)
>>>>>>> 9a25f7a1

    def deserialize(self, node, cstruct):
        if cstruct is null:
            return null

<<<<<<< HEAD
        items = super(DatetimeValue2dArray, self).deserialize(node,
                cstruct, accept_scalar=False)
=======
        items = super(DatetimeValue2dArray, self).deserialize(node, cstruct,
                                                              accept_scalar=False)
>>>>>>> 9a25f7a1
        num_timeseries = len(items)
        timeseries = numpy.zeros((num_timeseries, ),
                                 dtype=gnome.basic_types.datetime_value_2d)

<<<<<<< HEAD
        for (idx, value) in enumerate(items):
            timeseries['time'][idx] = value[0]
            timeseries['value'][idx] = (value[1], value[2])

        return timeseries  # validator requires numpy array
=======
        for idx, value in enumerate(items):
            timeseries['time'][idx] = value[0]
            timeseries['value'][idx] = (value[1], value[2])

        return timeseries   # validator requires numpy array
>>>>>>> 9a25f7a1


class TimeDelta(Float):

    """
    Add a type to serialize/deserialize timedelta objects
    """

    def serialize(self, node, appstruct):
        return super(TimeDelta, self).serialize(node,
<<<<<<< HEAD
                appstruct.total_seconds())
=======
                                                appstruct.total_seconds())
>>>>>>> 9a25f7a1

    def deserialize(self, *args, **kwargs):
        sec = super(TimeDelta, self).deserialize(*args, **kwargs)
        return datetime.timedelta(seconds=sec)
<<<<<<< HEAD

=======

"""
Following define new schemas for above custom types.
This is so serialize/deserialize is called correctly.

Specifically a new DefaultTypeSchema and a DatetimeValue2dArraySchema
"""

>>>>>>> 9a25f7a1

class DefaultTupleSchema(TupleSchema):

    schema_type = DefaultTuple


class DatetimeValue2dArraySchema(SequenceSchema):

    schema_type = DatetimeValue2dArray

<|MERGE_RESOLUTION|>--- conflicted
+++ resolved
@@ -10,17 +10,12 @@
     TupleSchema, SequenceSchema
 
 import gnome.basic_types
-<<<<<<< HEAD
 from gnome.utilities import inf_datetime
-=======
-from gnome.utilities.inf_datetime import InfTime, InfDateTime, MinusInfTime
 
 
 """
 Following extend colander's basic types for serialization/deserialization
 """
->>>>>>> 9a25f7a1
-
 
 class LocalDateTime(DateTime):
 
@@ -38,20 +33,14 @@
         if isinstance(appstruct, datetime.datetime):
             appstruct = self.strip_timezone(appstruct)
             return super(LocalDateTime, self).serialize(node, appstruct)
-<<<<<<< HEAD
         elif isinstance(appstruct, inf_datetime.MinusInfTime) \
             or isinstance(appstruct, inf_datetime.InfTime):
 
-=======
-        elif isinstance(appstruct, MinusInfTime):
-            return appstruct.isoformat()
-        elif isinstance(appstruct, InfTime):
->>>>>>> 9a25f7a1
             return appstruct.isoformat()
 
     def deserialize(self, node, cstruct):
         if cstruct == '-inf' or cstruct == 'inf':
-            return InfDateTime(cstruct)
+            return inf_datetime.InfDateTime(cstruct)
         else:
             dt = super(LocalDateTime, self).deserialize(node, cstruct)
             return self.strip_timezone(dt)
@@ -85,11 +74,7 @@
 
     def serialize(self, node, appstruct):
 
-<<<<<<< HEAD
         if appstruct is null:  # colander.null
-=======
-        if appstruct is null:   # colander.null
->>>>>>> 9a25f7a1
             return null
 
         series = []
@@ -99,41 +84,23 @@
             series.append((dt, wind_value[1][0], wind_value[1][1]))
         appstruct = series
 
-<<<<<<< HEAD
-        return super(DatetimeValue2dArray, self).serialize(node,
-                appstruct)
-=======
         return super(DatetimeValue2dArray, self).serialize(node, appstruct)
->>>>>>> 9a25f7a1
 
     def deserialize(self, node, cstruct):
         if cstruct is null:
             return null
 
-<<<<<<< HEAD
         items = super(DatetimeValue2dArray, self).deserialize(node,
                 cstruct, accept_scalar=False)
-=======
-        items = super(DatetimeValue2dArray, self).deserialize(node, cstruct,
-                                                              accept_scalar=False)
->>>>>>> 9a25f7a1
         num_timeseries = len(items)
-        timeseries = numpy.zeros((num_timeseries, ),
+        timeseries = numpy.zeros((num_timeseries,),
                                  dtype=gnome.basic_types.datetime_value_2d)
 
-<<<<<<< HEAD
         for (idx, value) in enumerate(items):
             timeseries['time'][idx] = value[0]
             timeseries['value'][idx] = (value[1], value[2])
 
         return timeseries  # validator requires numpy array
-=======
-        for idx, value in enumerate(items):
-            timeseries['time'][idx] = value[0]
-            timeseries['value'][idx] = (value[1], value[2])
-
-        return timeseries   # validator requires numpy array
->>>>>>> 9a25f7a1
 
 
 class TimeDelta(Float):
@@ -144,30 +111,20 @@
 
     def serialize(self, node, appstruct):
         return super(TimeDelta, self).serialize(node,
-<<<<<<< HEAD
                 appstruct.total_seconds())
-=======
-                                                appstruct.total_seconds())
->>>>>>> 9a25f7a1
 
     def deserialize(self, *args, **kwargs):
         sec = super(TimeDelta, self).deserialize(*args, **kwargs)
         return datetime.timedelta(seconds=sec)
-<<<<<<< HEAD
-
-=======
 
 """
-Following define new schemas for above custom types.
-This is so serialize/deserialize is called correctly.
+Following define new schemas for above custom types. This is so serialize/deserialize 
+is called correctly.
 
 Specifically a new DefaultTypeSchema and a DatetimeValue2dArraySchema
 """
 
->>>>>>> 9a25f7a1
-
 class DefaultTupleSchema(TupleSchema):
-
     schema_type = DefaultTuple
 
 
