--- conflicted
+++ resolved
@@ -98,19 +98,11 @@
                                       an extra output, if not aligned with ``output_timestep``.
         :type output_last_step: bool
 
-<<<<<<< HEAD
-        :param output_single_step: default is False. If True then output is
-                                   written for only one step, the
-                                   output_start_time, regardless of
-                                   output_timestep.
-        :type output_last_step: boolean
-=======
         :param output_single_step=False: If ``True`` then output is written for only one
                                          step, the output_start_time, regardless of ``output_timestep``.
                                          ``output_zero_step`` and ``output_last_step`` are still
                                          respected, set these to False if you want only one time step.
         :type output_single_step: boolean
->>>>>>> 4f8f7f2f
 
         :param output_start_time=None: If None it is set to the model start time
         :type output_start_time: datetime object
@@ -127,13 +119,6 @@
         :type surface_conc: str or None
         """
 
-<<<<<<< HEAD
-        # flag to keep track of _state of the object - is True after calling
-        # prepare_for_model_run
-        # # fixme -- why should this be initializable???
-        # self._middle_of_run = kwargs.pop('_middle_of_run', False)
-=======
->>>>>>> 4f8f7f2f
         self._middle_of_run = False
 
         super(Outputter, self).__init__(*args, **kwargs)
