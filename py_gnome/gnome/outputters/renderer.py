
"""
renderer_gd.py

module to hold all the map rendering code.

This one used the new map_canvas_gd, which uses the gd rendering lib.

"""
import os
from os.path import basename
import glob
import copy
import zipfile
import numpy as np

from colander import SchemaNode, String, drop

from gnome.persist import base_schema, class_from_objtype

from . import Outputter, BaseSchema
from gnome.utilities.map_canvas_gd import MapCanvas
from gnome.utilities.serializable import Field
from gnome.utilities.file_tools import haz_files
from gnome.utilities import projections

from gnome.basic_types import oil_status


class RendererSchema(BaseSchema):

    # not sure if bounding box needs defintion separate from LongLatBounds
    viewport = base_schema.LongLatBounds()

    # following are only used when creating objects, not updating -
    # so missing=drop
    map_filename = SchemaNode(String(), missing=drop)
    projection = SchemaNode(String(), missing=drop)
    image_size = base_schema.ImageSize(missing=drop)
    output_dir = SchemaNode(String())
    draw_ontop = SchemaNode(String())


class Renderer(Outputter, MapCanvas):

    """
    Map Renderer

    class that writes map images for GNOME results:
        writes the frames for the LE "movies", etc.

    """

    # This defines the colors used for the map
    #   -- they can then be referenced by name in the rest of the code.
    map_colors = [('background', (255, 255, 255)), # white
                  ('lake', (255, 255, 255)), # white
                  ('land', (255, 204, 153)), # brown
                  ('LE', (0, 0, 0)), # black
                  ('uncert_LE', (255, 0, 0)), # red
                  ('map_bounds', (175, 175, 175)), # grey
                  ('spillable_area', (255, 0, 0)), #  red
                  ('raster_map', (51, 102, 0)), # dark green
                  ('raster_map_outline', (0, 0, 0)), # black
                  ]

    background_map_name = 'background_map.png'
    foreground_filename_format = 'foreground_{0:05d}.png'
    foreground_filename_glob = 'foreground_?????.png'

    # todo: how should output_dir be saved? Absolute? Currently, it is relative
    # no, it's not.... see issue:
    _update = ['viewport', 'map_BB', 'image_size', 'draw_ontop']
    _create = ['image_size', 'projection', 'draw_ontop']

    _create.extend(_update)
    _state = copy.deepcopy(Outputter._state)
    _state.add(save=_create, update=_update)
    _state.add_field(Field('map_filename',
                           isdatafile=True,
                           save=True,
                           read=True,
                           test_for_eq=False))
    _state += Field('output_dir', save=True, update=True, test_for_eq=False)
    _schema = RendererSchema

    @classmethod
    def new_from_dict(cls, dict_):
        """
        change projection_type from string to correct type for loading from
        save file
        """
        viewport = dict_.pop('viewport')
        if 'projection' in dict_:
            # assume dict_ is from a save file since only the save file stores
            # the 'projection' (why does this matter??)
            # todo:
            # The 'projection' isn't stored as a nested object - should
            # revisit this and see if we can make it consistent with nested
            # objects .. but this works!

            # creates an instance of the projection class
            proj = class_from_objtype(dict_.pop('projection'))()
            # then creates the object
            obj = cls(projection=proj, **dict_)
            obj.viewport = viewport
        else:
            obj = super(Renderer, cls).new_from_dict(dict_)
            obj.viewport = viewport
        return obj

<<<<<<< HEAD
    def __init__(
        self,
        map_filename=None,
        output_dir='./',
        image_size=(800, 600),
        projection=None,
        viewport=None,
        map_BB=None,
        draw_back_to_fore=True,
        draw_map_bounds=False,
        draw_spillable_area=False,
        cache=None,
        output_timestep=None,
        output_zero_step=True,
        output_last_step=True,
        draw_ontop='forecast',
        name=None,
        on=True,
        **kwargs
        ):
=======
    def __init__(self,
                 filename=None,
                 images_dir='./',
                 image_size=(800, 600),
                 cache=None,
                 output_timestep=None,
                 output_zero_step=True,
                 output_last_step=True,
                 draw_ontop='forecast',
                 draw_back_to_fore=True,
                 land_polygons=None,
                 **kwargs):
>>>>>>> 00726fa7
        """
        Init the image renderer.

        :param map_filename=None: name of file for basemap (BNA)
        :type map_filename: string

        :param output_dir='./': directory to output the images
        :type output_dir: string

        :param image_size=(800, 600): size of images to output
        :type image_size: 2-tuple of integers

        :param projection = projections.FlatEarthProjection(): projection to use
        :type projection: a gnome.utilities.projection.Projection instance

        :param viewport: viewport of map -- what gets drawn and on what
                         scale. Default is full globe: (((-180, -90), (180, 90)))
        :type viewport: pair of (lon, lat) tuples ( lower_left, upper right )

        :param map_BB=None: bounding box of map if None, it will use the
                            bounding box of the mapfile.

        :param draw_back_to_fore=True: draw the background (map) to the
                                       foregound image when outputting the images
                                       each time step.
        :type draw_back_to_fore: boolean

        Following args are passed to base class Outputter's init:

        :param cache: sets the cache object from which to read data. The model
            will automatically set this param

        :param output_timestep: default is None in which case everytime the
            write_output is called, output is written. If set, then output is
            written every output_timestep starting from model_start_time.
        :type output_timestep: timedelta object

        :param output_zero_step: default is True. If True then output for
            initial step (showing initial release conditions) is written
            regardless of output_timestep
        :type output_zero_step: boolean

        :param output_last_step: default is True. If True then output for
            final step is written regardless of output_timestep
        :type output_last_step: boolean

        :param draw_ontop: draw 'forecast' or 'uncertain' LEs on top. Default
            is to draw 'forecast' LEs, which are in black on top
        :type draw_ontop: str


        Remaining kwargs are passed onto baseclass's __init__ with a direct
        call: Outputter.__init__(..)

        """
        projection = projections.FlatEarthProjection() if projection is None else projection
        # set up the canvas
        self.map_filename = map_filename

        if map_filename is not None:
            self.land_polygons = haz_files.ReadBNA(map_filename, 'PolygonSet')
        else:
<<<<<<< HEAD
            self.land_polygons = [] # empty list so we can loop thru it
=======
            polygons = land_polygons
>>>>>>> 00726fa7

        self.last_filename = ''
        self.draw_ontop = draw_ontop
        self.draw_back_to_fore = draw_back_to_fore

        Outputter.__init__(self,
                           cache,
                           on,
                           output_timestep,
                           output_zero_step,
                           output_last_step,
                           name,
                           output_dir
                           )

        if map_BB is None:
            if not self.land_polygons:
                map_BB = ((-180, -90), (180, 90))
            else:
                map_BB = self.land_polygons.bounding_box
        self.map_BB = map_BB

        MapCanvas.__init__(self,
                           image_size,
                           projection=projection,
                           viewport=self.map_BB)

        # assorted rendering flags:
        self.draw_map_bounds=draw_map_bounds
        self.draw_spillable_area=draw_spillable_area
        self.raster_map = None
        self.raster_map_fill=True
        self.raster_map_outline=False

        # initilize the images:
        self.add_colors(self.map_colors)
        self.background_color='background'


    @property
    def map_filename(self):
        return basename(self._filename)
    @map_filename.setter
    def map_filename(self, name):
        self._filename = name

    @property
    def draw_ontop(self):
        return self._draw_ontop
    @draw_ontop.setter
    def draw_ontop(self, val):
        if val not in ['forecast', 'uncertain']:
            raise ValueError("'draw_ontop' must be either 'forecast' or"
                             "'uncertain'. {0} is invalid.".format(val))
        self._draw_ontop = val

    def output_dir_to_dict(self):
        return os.path.abspath(self.output_dir)

    def prepare_for_model_run(self, *args, **kwargs):
        """
        prepares the renderer for a model run.

        Parameters passed to base class (use super): model_start_time, cache

        Does not take any other input arguments; however, to keep the interface
        the same for all outputters, define **kwargs and pass into base class

        In this case, it draws the background image and clears the previous
        images. If you want to save the previous images, a new output dir
        should be set.
        """
        super(Renderer, self).prepare_for_model_run(*args, **kwargs)

        self.clean_output_files()

        self.draw_background()
        self.save_background(os.path.join(self.output_dir,
                                          self.background_map_name)
                             )

    def clean_output_files(self):

        # clear out the output dir:
        try:
            os.remove(os.path.join(self.output_dir,
                                   self.background_map_name))
        except OSError:
            # it's not there to delete..
            pass

        foreground_filenames = glob.glob(os.path.join(self.output_dir,
                self.foreground_filename_glob))
        for name in foreground_filenames:
            os.remove(name)

    def draw_background(self):
        """
        Draws the background image -- just land for now

        This should be called whenever the scale changes
        """
        # create a new background image
        self.clear_background()
        self.draw_land()
        if self.raster_map is not None:
            self.draw_raster_map()
        self.draw_graticule()
        self.draw_tags()

    def draw_land(self):
        """
        Draws the land map to the internal background image.
        """

        for poly in self.land_polygons:
            if poly.metadata[1].strip().lower() == 'map bounds':
                if self.draw_map_bounds:
                    self.draw_polygon(poly,
                                       line_color='map_bounds',
                                       fill_color=None,
                                       line_width=2,
                                       background=True)
            elif poly.metadata[1].strip().lower().replace(' ','') == 'spillablearea':
                if self.draw_spillable_area:
                    self.draw_polygon(poly,
                                       line_color='spillable_area',
                                       fill_color=None,
                                       line_width=2,
                                       background=True)

            elif poly.metadata[2] == '2':
                # this is a lake
                self.draw_polygon(poly, fill_color='lake', background=True)
            else:
                self.draw_polygon(poly,
                                  fill_color='land', background=True)
        return None

    def draw_elements(self, sc):
        """
        Draws the individual elements to a foreground image

        :param sc: a SpillContainer object to draw

        """
        # TODO: add checks for the other status flags!

        if sc.num_released > 0:  # nothing to draw if no elements
            if sc.uncertain:
                color = 'uncert_LE'
            else:
                color = 'LE'

            positions = sc['positions']

            # which ones are on land?
            on_land = sc['status_codes'] == oil_status.on_land
            self.draw_points(positions[on_land],
                             diameter=2,
                             color='black',
                             #color=color,
                             shape="x")
            # draw the four pixels for the elements not on land and
            # not off the map
            self.draw_points(positions[~on_land],
                             diameter=2,
                             color=color,
                             shape="round")

    def draw_raster_map(self):
        """
        draws the raster map used for beaching to the image.

        draws a grid for the pixels

        this is pretty slow, but only used for diagnostics.
        (not bad for just the lines)
        """
        if self.raster_map is not None:
            raster_map = self.raster_map
            w, h = raster_map.basebitmap.shape
            if self.raster_map_outline:
                # vertical lines
                for i in range(w):
                    coords = raster_map.projection.to_lonlat( np.array( ( (i, 0.0), (i, h) ), dtype=np.float64) )
                    self.draw_polyline(coords, background=True, line_color='raster_map_outline')
                # horizontal lines
                for i in range(h):
                    coords = raster_map.projection.to_lonlat( np.array( ( (0.0, i), (w, i) ), dtype=np.float64) )
                    self.draw_polyline(coords, background=True, line_color='raster_map_outline')

            if self.raster_map_fill:
                print "drawing filled rects..."
                for i in range(w):
                    for j in range(h):
                        if raster_map.basebitmap[i,j] == 1:
                            rect = raster_map.projection.to_lonlat( np.array( ( (i, j), (i+1, j), (i+1, j+1), (i, j+1)), dtype=np.float64) )
                            self.draw_polygon(rect, fill_color='raster_map', background=True)


    def write_output(self, step_num, islast_step=False):
        """
        Render the map image, according to current parameters.

        :param step_num: the model step number you want rendered.
        :type step_num: int

        :param islast_step: default is False. Flag that indicates that step_num
            is last step. If 'output_last_step' is True then this is written
            out
        :type islast_step: bool

        :returns: A dict of info about this step number if this step
            is to be output, None otherwise.
            'step_num': step_num
            'image_filename': filename
            'time_stamp': time_stamp # as ISO string

        use super to call base class write_output method

        If this is last step, then data is written; otherwise
        prepare_for_model_step determines whether to write the output for
        this step based on output_timestep
        """

        super(Renderer, self).write_output(step_num, islast_step)

        if not self._write_step:
            return None

        image_filename = os.path.join(self.output_dir,
                                      self.foreground_filename_format
                                      .format(step_num))

        self.clear_foreground
        if self.draw_back_to_fore:
            self.copy_back_to_fore()

        # draw data for self.draw_ontop second so it draws on top
        scp = self.cache.load_timestep(step_num).items()
        if len(scp) == 1:
            self.draw_elements(scp[0])
        else:
            if self.draw_ontop == 'forecast':
                self.draw_elements(scp[1])
                self.draw_elements(scp[0])
            else:
                self.draw_elements(scp[0])
                self.draw_elements(scp[1])

        
        time_stamp = scp[0].current_time_stamp.isoformat()
        self.save_foreground(image_filename)
        self.last_filename = image_filename

        return {'image_filename': image_filename,
                'time_stamp': time_stamp}

    def _draw(self, step_num):
        """
        create a small function so data arrays are garbage collected from
        memory after this function exits - it returns current_time_stamp
        """

        # draw data for self.draw_ontop second so it draws on top
        scp = self.cache.load_timestep(step_num).items()
        if len(scp) == 1:
            self.draw_elements(scp[0])
        else:
            if self.draw_ontop == 'forecast':
                self.draw_elements(scp[1])
                self.draw_elements(scp[0])
            else:
                self.draw_elements(scp[0])
                self.draw_elements(scp[1])

        return scp[0].current_time_stamp

    def projection_to_dict(self):
        """
        store projection class as a string for now since that is all that
        is required for persisting
        todo: This may not be the case for all projection classes, but keep
        simple for now so we don't have to make the projection classes
        serializable
        """
        return '{0}.{1}'.format(self.projection.__module__,
                                self.projection.__class__.__name__)

    def serialize(self, json_='webapi'):
        toserial = self.to_serialize(json_)
        schema = self.__class__._schema()

        if json_ == 'save':
            toserial['map_filename'] = self._filename

        return schema.serialize(toserial)

    def save(self, saveloc, references=None, name=None):
        '''
        update the 'output_dir' key in the json_ to point to directory
        inside saveloc, then save the json - do not copy image files or
        image directory over
        '''
        json_ = self.serialize('save')
        out_dir = os.path.split(json_['output_dir'])[1]
        # store output_dir relative to saveloc
        json_['output_dir'] = os.path.join('./', out_dir)

        return self._json_to_saveloc(json_, saveloc, references, name)

    @classmethod
    def loads(cls, json_data, saveloc, references=None):
        '''
        loads object from json_data

        prepend saveloc path to 'output_dir' and create output_dir in saveloc,
        then call super to load object
        '''
        if zipfile.is_zipfile(saveloc):
            saveloc = os.path.split(saveloc)[0]

        os.mkdir(os.path.join(saveloc, json_data['output_dir']))
        json_data['output_dir'] = os.path.join(saveloc,
                                               json_data['output_dir'])

        return super(Renderer, cls).loads(json_data, saveloc, references)<|MERGE_RESOLUTION|>--- conflicted
+++ resolved
@@ -109,7 +109,6 @@
             obj.viewport = viewport
         return obj
 
-<<<<<<< HEAD
     def __init__(
         self,
         map_filename=None,
@@ -118,6 +117,7 @@
         projection=None,
         viewport=None,
         map_BB=None,
+        land_polygons=None,
         draw_back_to_fore=True,
         draw_map_bounds=False,
         draw_spillable_area=False,
@@ -130,20 +130,6 @@
         on=True,
         **kwargs
         ):
-=======
-    def __init__(self,
-                 filename=None,
-                 images_dir='./',
-                 image_size=(800, 600),
-                 cache=None,
-                 output_timestep=None,
-                 output_zero_step=True,
-                 output_last_step=True,
-                 draw_ontop='forecast',
-                 draw_back_to_fore=True,
-                 land_polygons=None,
-                 **kwargs):
->>>>>>> 00726fa7
         """
         Init the image renderer.
 
@@ -206,11 +192,7 @@
         if map_filename is not None:
             self.land_polygons = haz_files.ReadBNA(map_filename, 'PolygonSet')
         else:
-<<<<<<< HEAD
             self.land_polygons = [] # empty list so we can loop thru it
-=======
-            polygons = land_polygons
->>>>>>> 00726fa7
 
         self.last_filename = ''
         self.draw_ontop = draw_ontop
