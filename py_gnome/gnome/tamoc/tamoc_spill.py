--- conflicted
+++ resolved
@@ -1,316 +1,303 @@
-"""
-tamoc_spill.py
-
-This file contains the definitions to create a TAMOC simulation in GNOME and
-run the simulation in a seemless integration with GNOME.
-
-"""
-
-from datetime import datetime, timedelta
-
-import unit_conversion as uc
-
-<<<<<<< HEAD
-from gnome.spills.release import Release
-from gnome.spills.spill import SpillSchema, Spill
-from gnome.spills.substance import Substance
-from gnome.spills.gnome_oil import GnomeOil
-=======
-from gnome.utilities.time_utils import asdatetime
-
-from gnome.spill.release import Release
-from gnome.spill.spill import SpillSchema, Spill
-from gnome.spill.substance import Substance, NonWeatheringSubstance
-from gnome.spill.gnome_oil import GnomeOil
->>>>>>> b5894e41
-from gnome.utilities.time_utils import asdatetime
-from gnome.gnomeobject import GnomeId
-from gnome import _valid_units
-
-import numpy as np
-
-
-class TamocSpill(Spill):
-    """
-    Models a TAMOC spill by combining the near-field model with Release
-    and Substance objects
-
-    # This really should be based in a BaseSpill Class!
-
-    """
-    # fixme: we'll need to make a proper schema for this at some point
-    # but only to use with save files and/or the WebClient
-    # _schema = SpillSchema
-
-    # Attributes to overload, to remove properties from  Spill
-    # this should really be factored out of a Spill Base Class
-    release_time = None
-    end_release_time = None
-    start_position = None
-    num_elements = None
-
-    def __init__(self,
-                 num_elements=1000,
-                 num_per_timestep=None,
-                 start_position=(0.0, 0.0, 1000.),
-                 release_time=datetime.now(),  # just so it gets something...
-                 release_rate=0.0,
-                 release_duration=timedelta(hours=1),
-                 units='bbl/day',
-                 substance=None,
-                 release=None,
-                 water=None,
-                 gor=None,
-                 d0=0.0,
-                 phi_0=-np.pi / 2.0,
-                 theta_0=0.0,
-                 windage_range=(0.01, 0.04),
-                 windage_persist=900,
-                 on=True,
-                 name=None, **kwargs):
-
-        self.substance = substance
-        # compute the total release amount
-        # this is all pretty kludgy
-        # but I think we are expecting a Spill to have a total amount
-        # we may be able to relax that later.
-        release_time = asdatetime(release_time)
-        end_release_time = release_time + release_duration
-
-        try:
-            # if it was provided in mass discharge units:
-            release_rate = uc.convert(units, "kg/s", release_rate)
-        except uc.UnitConversionError:  # Trying volume discharge units
-            # must be in volume discharge
-            release_rate = uc.convert(units, "m^3/s", release_rate)
-            # convert to kg/s discharge with density
-            release_rate = release_rate * self.substance.standard_density
-        amount = release_rate * release_duration.total_seconds()
-        self.release_mass = amount
-
-
-        super(TamocSpill, self).__init__(num_elements=num_elements,
-                                         amount=amount,  # could be volume or mass
-                                         units='kg',
-                                         substance=self.substance,
-                                         release=None,
-                                         on=on,
-                                         **kwargs)
-
-        # removing the release, so we can duplicate its functionality
-        self.release = None
-
-        self.release_time = release_time
-        self.end_release_time = end_release_time
-
-
-        self.frac_coverage = 1.0
-        self._num_released = 0
-
-        # Initialize internal element counters to None
-        self._num_elements = self._num_per_timestep = None
-
-        # Ensure either the number of elements or the release rate is given
-        if num_elements is None and num_per_timestep is None:
-            num_elements = 1000
-
-
-        # Error check whether the number of elements is over specified
-        if num_elements is not None and num_per_timestep is not None:
-            msg = ('Either num_elements released or a release rate,'
-                   'defined by num_per_timestep must be given, not both')
-            raise TypeError(msg)
-
-        self.start_position = start_position
-        self.release_time=asdatetime(release_time)
-        self.end_release_time = asdatetime(end_release_time)
-        self.num_elements=num_elements
-
-
-
-    def rewind(self):
-        # do what we need to do to reset everything here
-        pass
-
-    ## this copied from Spill -- it really should be kept there
-    ## but I needed it to get the density for the flow conversion
-    @property
-    def substance(self):
-        return self._substance
-    @substance.setter
-    def substance(self, val):
-        '''
-        first try to use get_oil_props using 'val'. If this fails, then assume
-        user has provided a valid OilProps object and use it as is
-        '''
-        if val is None:
-            self._substance = NonWeatheringSubstance()
-            return
-        elif isinstance(val, Substance):
-            self._substance = val
-        try:
-            self._substance = GnomeOil.get_GnomeOil(val)
-        except Exception:
-            if isinstance(val, str):
-                raise
-
-            self.logger.info('Failed to get_oil_props for {0}. Use as is '
-                             'assuming has OilProps interface'.format(val))
-            self._substance = val
-
-
-# # I don't think we need this:
-# class WellBlowoutRelease(Release):
-#     """
-#     The primary source class for Lagrangian elements
-
-#     The primary source class that releases Lagrangian elements from a TAMOC
-#     oil well blowout spill scenario.
-
-
-#     """
-#     def __init__(self,
-#                  release_time=None,
-#                  release_duration=None,
-#                  start_position=None,
-#                  num_elements=None,
-#                  num_per_timestep=None,
-#                  end_position=None,
-#                  release_mass=0,
-#                  **kwargs):
-
-#         # Initialize internal element counters to None
-#         self._num_elements = self._num_per_timestep = None
-
-#         # Ensure either the number of elements or the release rate is given
-#         if num_elements is None and num_per_timestep is None:
-#             num_elements = 1000
-
-#         # Pass variables on toward inherited objects
-#         super(WellBlowoutRelease, self).__init__(release_time=release_time,
-#                                                  num_elements=num_elements,
-#                                                  release_mass = release_mass,
-#                                                  **kwargs)
-
-#         # Error check whether the number of elements is over specified
-#         if num_elements is not None and num_per_timestep is not None:
-#             msg = ('Either num_elements released or a release rate,'
-#                    'defined by num_per_timestep must be given, not both')
-#             raise TypeError(msg)
-
-#         # Update the internal counter for element release rate
-#         self._num_per_timestep = num_per_timestep
-
-#         # Initialize remaining input variables
-#         self.end_release_time = asdatetime(end_release_time)
-#         self.start_position = start_position
-#         self.end_position = end_position
-
-
-# # or this
-# def well_blowout(num_elements,
-#                  start_position,
-#                  release_time,
-#                  release_duration,
-#                  substance='AD01554',
-#                  release_rate=0.,
-#                  units='bbl/day',
-#                  gor=0.,
-#                  d0=0.,
-#                  phi_0=-np.pi / 2.,
-#                  theta_0=0.,
-#                  windage_range=(0.01, 0.04),
-#                  windage_persist=900,
-#                  on=True,
-#                  name='Oil Well Blowout'):
-#     """
-#     Helper function returns a Spill object containing a well blowout
-
-#     Uses the TAMOC model to simulate the near-field of a well blowout and
-#     passes Lagrangian Elements to GNOME, providing seamless integration
-#     with GNOME.
-
-#     Parameters
-#     ----------
-#     num_elements : int
-#         Total number of Lagrangian elements to release in GNOME for this
-#         spill (--)
-#     start_position : tup
-#         Initial position (lat, lon, z) in (deg, deg, m) for the blowout
-#         release.  Here, z is positive down so that z is depth.
-#     release_time : datetime
-#         State time for this blowout release
-#     end_release_time : datetime
-#         End time for this blowout release
-#     substance : Gnome Oil
-#         Type of oil released from the blowout.  Normally, this would be an
-#         Adios ID number for an oil in the GNOME Oil Library.
-#     on : bool
-#         Flag indicating that this spill object is currently active
-#     amount : float
-#         Flow rate of the release at standard conditions (bbl/day)
-#     units : str
-#         Units for the amount attribute
-#     gor : float
-#         Gas-to-oil ratio of the release at standard conditions (std ft^3/bbl)
-#     d0 : float
-#         Diameter of the equivalent circular area of the orifice at the
-#         release (m)
-#     phi_0 : float
-#         Vertical orientation of the release relative to the horizontal plane
-#         (rad). Since z is positive down, a vertical release would have
-#         phi_0 = -np.pi/2.
-#     theta_0 : float
-#         Horizontal orientation of the release relative to the x-axis (East)
-#         in (rad); positive angles are counter-clockwise from East.  For a
-#         vertical release, this parameter has no effect.
-#     windage_range : tup
-#         Minimum and maximum windage coefficient values stored in a tuple (--)
-#     windage_persist : int
-#         ???
-#     name : str
-#         Name for this spill
-
-#     Returns
-#     -------
-#     ts : gnome.spills.spill.Spill
-#         A gnome.spills.spill.Spill object that integrates seamlessly with
-#         the GNOME simulation environment.  This object determines 1.) when
-#         and how many Lagrangian elements to create and 2.) specifies the
-#         initial properties of these Lagrangian elements.
-
-#     Notes
-#     -----
-<<<<<<< HEAD
-#     This function is based on the gnome.spills.spill.point_line_release_spill
-=======
-#     This function is based on the gnome.spill.spill.surface_point_line_spill
->>>>>>> b5894e41
-#     function in the py_gnome package.
-
-#     """
-#     # Create the release object
-#     release = WellBlowoutRelease(release_time=release_time,
-#                                  start_position=start_position,
-#                                  num_elements=num_elements,
-#                                  release_duration=release_duration,
-#                                  )
-
-#     # Create the spill object, which includes the release
-#     ts = TamocSpill(release=release,
-#                     substance=substance,
-#                     amount=amount,
-#                     units=units,
-#                     gor=gor,
-#                     d0=d0,
-#                     phi_0=phi_0,
-#                     theta_0=theta_0,
-#                     name=name,
-#                     on=on)
-
-#     # Make sure that is the substance is None, the model will not break
-#     if substance is None:
-#         ts.substance.windage_range=windage_range
-#         ts.substance.windage_persist=windage_persist
-
-#     return ts
+"""
+tamoc_spill.py
+
+This file contains the definitions to create a TAMOC simulation in GNOME and
+run the simulation in a seemless integration with GNOME.
+
+"""
+
+from datetime import datetime, timedelta
+
+import unit_conversion as uc
+
+from gnome.spills.release import Release
+from gnome.spills.spill import SpillSchema, Spill
+from gnome.spills.substance import Substance
+from gnome.spills.gnome_oil import GnomeOil
+from gnome.utilities.time_utils import asdatetime
+from gnome.gnomeobject import GnomeId
+from gnome import _valid_units
+
+import numpy as np
+
+
+class TamocSpill(Spill):
+    """
+    Models a TAMOC spill by combining the near-field model with Release
+    and Substance objects
+
+    # This really should be based in a BaseSpill Class!
+
+    """
+    # fixme: we'll need to make a proper schema for this at some point
+    # but only to use with save files and/or the WebClient
+    # _schema = SpillSchema
+
+    # Attributes to overload, to remove properties from  Spill
+    # this should really be factored out of a Spill Base Class
+    release_time = None
+    end_release_time = None
+    start_position = None
+    num_elements = None
+
+    def __init__(self,
+                 num_elements=1000,
+                 num_per_timestep=None,
+                 start_position=(0.0, 0.0, 1000.),
+                 release_time=datetime.now(),  # just so it gets something...
+                 release_rate=0.0,
+                 release_duration=timedelta(hours=1),
+                 units='bbl/day',
+                 substance=None,
+                 release=None,
+                 water=None,
+                 gor=None,
+                 d0=0.0,
+                 phi_0=-np.pi / 2.0,
+                 theta_0=0.0,
+                 windage_range=(0.01, 0.04),
+                 windage_persist=900,
+                 on=True,
+                 name=None, **kwargs):
+
+        self.substance = substance
+        # compute the total release amount
+        # this is all pretty kludgy
+        # but I think we are expecting a Spill to have a total amount
+        # we may be able to relax that later.
+        release_time = asdatetime(release_time)
+        end_release_time = release_time + release_duration
+
+        try:
+            # if it was provided in mass discharge units:
+            release_rate = uc.convert(units, "kg/s", release_rate)
+        except uc.UnitConversionError:  # Trying volume discharge units
+            # must be in volume discharge
+            release_rate = uc.convert(units, "m^3/s", release_rate)
+            # convert to kg/s discharge with density
+            release_rate = release_rate * self.substance.standard_density
+        amount = release_rate * release_duration.total_seconds()
+        self.release_mass = amount
+
+
+        super(TamocSpill, self).__init__(num_elements=num_elements,
+                                         amount=amount,  # could be volume or mass
+                                         units='kg',
+                                         substance=self.substance,
+                                         release=None,
+                                         on=on,
+                                         **kwargs)
+
+        # removing the release, so we can duplicate its functionality
+        self.release = None
+
+        self.release_time = release_time
+        self.end_release_time = end_release_time
+
+
+        self.frac_coverage = 1.0
+        self._num_released = 0
+
+        # Initialize internal element counters to None
+        self._num_elements = self._num_per_timestep = None
+
+        # Ensure either the number of elements or the release rate is given
+        if num_elements is None and num_per_timestep is None:
+            num_elements = 1000
+
+
+        # Error check whether the number of elements is over specified
+        if num_elements is not None and num_per_timestep is not None:
+            msg = ('Either num_elements released or a release rate,'
+                   'defined by num_per_timestep must be given, not both')
+            raise TypeError(msg)
+
+        self.start_position = start_position
+        self.release_time=asdatetime(release_time)
+        self.end_release_time = asdatetime(end_release_time)
+        self.num_elements=num_elements
+
+
+
+    def rewind(self):
+        # do what we need to do to reset everything here
+        pass
+
+    ## this copied from Spill -- it really should be kept there
+    ## but I needed it to get the density for the flow conversion
+    @property
+    def substance(self):
+        return self._substance
+    @substance.setter
+    def substance(self, val):
+        '''
+        first try to use get_oil_props using 'val'. If this fails, then assume
+        user has provided a valid OilProps object and use it as is
+        '''
+        if val is None:
+            self._substance = NonWeatheringSubstance()
+            return
+        elif isinstance(val, Substance):
+            self._substance = val
+        try:
+            self._substance = GnomeOil.get_GnomeOil(val)
+        except Exception:
+            if isinstance(val, str):
+                raise
+
+            self.logger.info('Failed to get_oil_props for {0}. Use as is '
+                             'assuming has OilProps interface'.format(val))
+            self._substance = val
+
+
+# # I don't think we need this:
+# class WellBlowoutRelease(Release):
+#     """
+#     The primary source class for Lagrangian elements
+
+#     The primary source class that releases Lagrangian elements from a TAMOC
+#     oil well blowout spill scenario.
+
+
+#     """
+#     def __init__(self,
+#                  release_time=None,
+#                  release_duration=None,
+#                  start_position=None,
+#                  num_elements=None,
+#                  num_per_timestep=None,
+#                  end_position=None,
+#                  release_mass=0,
+#                  **kwargs):
+
+#         # Initialize internal element counters to None
+#         self._num_elements = self._num_per_timestep = None
+
+#         # Ensure either the number of elements or the release rate is given
+#         if num_elements is None and num_per_timestep is None:
+#             num_elements = 1000
+
+#         # Pass variables on toward inherited objects
+#         super(WellBlowoutRelease, self).__init__(release_time=release_time,
+#                                                  num_elements=num_elements,
+#                                                  release_mass = release_mass,
+#                                                  **kwargs)
+
+#         # Error check whether the number of elements is over specified
+#         if num_elements is not None and num_per_timestep is not None:
+#             msg = ('Either num_elements released or a release rate,'
+#                    'defined by num_per_timestep must be given, not both')
+#             raise TypeError(msg)
+
+#         # Update the internal counter for element release rate
+#         self._num_per_timestep = num_per_timestep
+
+#         # Initialize remaining input variables
+#         self.end_release_time = asdatetime(end_release_time)
+#         self.start_position = start_position
+#         self.end_position = end_position
+
+
+# # or this
+# def well_blowout(num_elements,
+#                  start_position,
+#                  release_time,
+#                  release_duration,
+#                  substance='AD01554',
+#                  release_rate=0.,
+#                  units='bbl/day',
+#                  gor=0.,
+#                  d0=0.,
+#                  phi_0=-np.pi / 2.,
+#                  theta_0=0.,
+#                  windage_range=(0.01, 0.04),
+#                  windage_persist=900,
+#                  on=True,
+#                  name='Oil Well Blowout'):
+#     """
+#     Helper function returns a Spill object containing a well blowout
+
+#     Uses the TAMOC model to simulate the near-field of a well blowout and
+#     passes Lagrangian Elements to GNOME, providing seamless integration
+#     with GNOME.
+
+#     Parameters
+#     ----------
+#     num_elements : int
+#         Total number of Lagrangian elements to release in GNOME for this
+#         spill (--)
+#     start_position : tup
+#         Initial position (lat, lon, z) in (deg, deg, m) for the blowout
+#         release.  Here, z is positive down so that z is depth.
+#     release_time : datetime
+#         State time for this blowout release
+#     end_release_time : datetime
+#         End time for this blowout release
+#     substance : Gnome Oil
+#         Type of oil released from the blowout.  Normally, this would be an
+#         Adios ID number for an oil in the GNOME Oil Library.
+#     on : bool
+#         Flag indicating that this spill object is currently active
+#     amount : float
+#         Flow rate of the release at standard conditions (bbl/day)
+#     units : str
+#         Units for the amount attribute
+#     gor : float
+#         Gas-to-oil ratio of the release at standard conditions (std ft^3/bbl)
+#     d0 : float
+#         Diameter of the equivalent circular area of the orifice at the
+#         release (m)
+#     phi_0 : float
+#         Vertical orientation of the release relative to the horizontal plane
+#         (rad). Since z is positive down, a vertical release would have
+#         phi_0 = -np.pi/2.
+#     theta_0 : float
+#         Horizontal orientation of the release relative to the x-axis (East)
+#         in (rad); positive angles are counter-clockwise from East.  For a
+#         vertical release, this parameter has no effect.
+#     windage_range : tup
+#         Minimum and maximum windage coefficient values stored in a tuple (--)
+#     windage_persist : int
+#         ???
+#     name : str
+#         Name for this spill
+
+#     Returns
+#     -------
+#     ts : gnome.spills.spill.Spill
+#         A gnome.spills.spill.Spill object that integrates seamlessly with
+#         the GNOME simulation environment.  This object determines 1.) when
+#         and how many Lagrangian elements to create and 2.) specifies the
+#         initial properties of these Lagrangian elements.
+
+#     Notes
+#     -----
+#     This function is based on the gnome.spills.spill.surface_point_line_spill
+#     function in the py_gnome package.
+
+#     """
+#     # Create the release object
+#     release = WellBlowoutRelease(release_time=release_time,
+#                                  start_position=start_position,
+#                                  num_elements=num_elements,
+#                                  release_duration=release_duration,
+#                                  )
+
+#     # Create the spill object, which includes the release
+#     ts = TamocSpill(release=release,
+#                     substance=substance,
+#                     amount=amount,
+#                     units=units,
+#                     gor=gor,
+#                     d0=d0,
+#                     phi_0=phi_0,
+#                     theta_0=theta_0,
+#                     name=name,
+#                     on=on)
+
+#     # Make sure that is the substance is None, the model will not break
+#     if substance is None:
+#         ts.substance.windage_range=windage_range
+#         ts.substance.windage_persist=windage_persist
+
+#     return ts