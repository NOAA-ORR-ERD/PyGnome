"""
__init__.py for the gnome package

import various names, and provides:

initialize_console_log(level='debug')

  set up the logger to dump to console.
"""
import sys
import os
import pathlib

import logging
import json
import warnings

import importlib

import nucos

# just so it will be in the namespace.
from .gnomeobject import GnomeId, AddLogger

<<<<<<< HEAD
__version__ = "1.1.14dev"
=======
__version__ = "1.1.13"
>>>>>>> b2e4e8f7


if os.name == 'nt':
    # In Windows, we need to add the location of our lib_gnome.dll to the
    # .dll search path.
    here = getattr(sys, '_stdlib_dir', None)
    if not here and hasattr(os, '__file__'):
        here = os.path.dirname(os.__file__)

    if here:
        os.add_dll_directory(
            pathlib.Path(here) / 'site-packages' / 'bin'
        )

#
# A few imports so that the basic stuff is there
#

def check_dependency_versions():
    """
    Checks the versions of the following libraries:

    These are checked, as they are maintained by NOAA ERD, so may be installed
    from source, rather than managed by conda, etc.
        gridded
        oillibrary
        nucos
        py_gd
        adios_db
    If the version is not at least as current as what's defined here
    a warning is displayed
    """
    def ver_check(required, installed):
        required = tuple(int(part) for part in required.split(".")[:3])
        try:
            installed = tuple(int(part) for part in installed.split(".")[:3])
        except ValueError: # something is odd -- dev version, or ??
            return False
        if installed < required:
            return False
        else:
            return True

    libs = [('gridded', '0.6.9', ''),
            ('nucos', '3.3.0', ''),
            ('py_gd', '2.3.0', ''),
            ('adios_db', '1.2.4', 'Only required to use the ADIOS Database '
                                  'JSON format for oil data.')
            ]

    for name, version, note in libs:
        # import the lib:
        try:
            module = importlib.import_module(name)
        except ImportError:
            msg = ("ERROR: The {} package, version >= {} "
                   "needs to be installed: {}".format(name, version, note))
            warnings.warn(msg)
        else:
            if not ver_check(version, module.__version__):
                msg = ('Version {0} of {1} package is required, '
                       'but actual version in module is {2}:'
                       '{3}'
                       .format(version, name, module.__version__, note))
                warnings.warn(msg)


def initialize_log(config, logfile=None):
    '''
    helper function to initialize a log - done by the application using PyGnome
    config can be a file containing json or it can be a Python dict

    :param config: logging configuration as a json file or config dict
                   it needs to be in the dict config format used by
                   ``logging.dictConfig``:
                   https://docs.python.org/2/library/logging.config.html#logging-config-dictschema

    :param logfile=None: optional name of file to log to

    '''
    if isinstance(config, str):
        config = json.load(open(config, 'r'))

    if logfile is not None:
        config['handlers']['file']['filename'] = logfile

    logging.config.dictConfig(config)


def initialize_console_log(level='debug'):
    '''
    Initializes the logger to simply log everything to the console (stdout)

    Likely what you want for scripting use

    :param level='debug': the level you want your log to show. options are,
                          in order of importance: "debug", "info", "warning",
                          "error", "critical"

    You will only get the logging messages at or above the level you set.

    '''
    levels = {"debug": logging.DEBUG,
              "info": logging.INFO,
              "warning": logging.WARNING,
              "error": logging.ERROR,
              "critical": logging.CRITICAL,
              }
    level = levels[level.lower()]
    format_str = '%(levelname)s - %(module)8s - line:%(lineno)d - %(message)s'
    logging.basicConfig(stream=sys.stdout,
                        level=level,
                        format=format_str,
                        )


def _valid_units(unit_type):
    """
    return all the units for a given unit type

    :param unit_type: unit type, e.g. "Mass" or "Temperature"
    :type unit_type: str

    NOTE: this is just a wrapper for nucos.get_supported_names
    """
    ## fixme: why is this in the gnome module __init__"
    ##        but maybe we should jsut call nucos directly anyway.
    return nucos.get_supported_names(unit_type)
    # 'convenience function to get all valid units accepted by nucos'
    # _valid_units = list(uc.GetUnitNames(unit_type))
    # _valid_units.extend(chain(*[val[1] for val in
    #                             uc.ConvertDataUnits[unit_type].values()]))
    # return tuple(_valid_units)


# we have a sort of chicken-egg situation here.  The above functions need
# to be defined before we can import these modules.
# FIXME: they should be defined in a utilities module or something
# to avoid this
check_dependency_versions()

from . import (environment,
               model,
               # multi_model_broadcast,
               spills,
               movers,
               outputters)

from .maps import map<|MERGE_RESOLUTION|>--- conflicted
+++ resolved
@@ -22,11 +22,7 @@
 # just so it will be in the namespace.
 from .gnomeobject import GnomeId, AddLogger
 
-<<<<<<< HEAD
-__version__ = "1.1.14dev"
-=======
-__version__ = "1.1.13"
->>>>>>> b2e4e8f7
+__version__ = "1.1.14"
 
 
 if os.name == 'nt':
