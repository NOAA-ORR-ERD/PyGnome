--- conflicted
+++ resolved
@@ -52,11 +52,7 @@
         else:
             return True
 
-<<<<<<< HEAD
-    libs = [('gridded', '0.5.5', ''),
-=======
     libs = [('gridded', '0.5.6', ''),
->>>>>>> 2c57880f
             ('nucos', '3.1.1', ''),
             ('py_gd', '2.2.0', ''),
             ('adios_db', '1.0.3', 'Only required to use the ADIOS Database '
