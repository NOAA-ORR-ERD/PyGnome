<<<<<<< HEAD
=======
from gnome.utilities.projections import FlatEarthProjection
from numpy import sin, deg2rad
from sympy.geometry.util import intersection
>>>>>>> 00726fa7

###fixme:
### needs some refactoring -- more clear distinction between public and
###                           private API:

# on_land, in_water, etc -- need that?

# NOTES:
#  - Should we just use non-projected coordinates for the raster map?
#    It makes for a little less computation at every step.
#  - Do we want to treat lakes differently than regular water?

# New features:
#  - Map now handles spillable area and map bounds as polygons
#  - raster is the same aspect ratio as the land
#  - internally, raster is a numpy array
#  - land raster is only as big as the land -- if the map bounds are bigger,
#    extra space is not in the land map
<<<<<<< HEAD
#  Question: what if map-bounds is smaller than land? wasted basebitmap space?
=======
#  Question: what if map-bounds is smaller than land? wasted bitmap space?
>>>>>>> 00726fa7
#            (though it should work)

"""
An implementation of the GNOME land-water map.

This is a re-write of the C++ raster map approach
"""

import copy
import os
<<<<<<< HEAD
import math
=======
>>>>>>> 00726fa7

import numpy
np = numpy
from colander import SchemaNode, String, Float, drop

from gnome.persist import base_schema

import gnome.map

<<<<<<< HEAD
from gnome.utilities.map_canvas_gd import MapCanvas
=======
from gnome.utilities.map_canvas import BW_MapCanvas
>>>>>>> 00726fa7
from gnome.utilities.serializable import Serializable, Field
from gnome.utilities.file_tools import haz_files

from gnome.utilities import projections

from gnome.basic_types import oil_status, world_point_type
from gnome.cy_gnome.cy_land_check import check_land
<<<<<<< HEAD
from gnome.cy_gnome.cy_land_check import check_land_layers
=======
from gnome.cy_gnome.cy_land_check import do_landings
>>>>>>> 00726fa7

from gnome.utilities.geometry.cy_point_in_polygon import (points_in_poly,
                                                          point_in_poly)
from gnome.utilities.geometry.polygons import PolygonSet


class GnomeMapSchema(base_schema.ObjType):
    map_bounds = base_schema.LongLatBounds(missing=drop)
    spillable_area = base_schema.PolygonSet(missing=drop)


class MapFromBNASchema(GnomeMapSchema):
    filename = SchemaNode(String())
    refloat_halflife = SchemaNode(Float(), missing=drop)

<<<<<<< HEAD
class MapFromUGridSchema(GnomeMapSchema):
    filename = SchemaNode(String())
    refloat_halflife = SchemaNode(Float(), missing=drop)

=======
>>>>>>> 00726fa7

class GnomeMap(Serializable):
    """
    The very simplest map for GNOME -- all water
    with only a bounding box for the map bounds.

    This also serves as a description of the interface
    """
    _update = ['map_bounds', 'spillable_area']
    _create = []
    _create.extend(_update)
    _state = copy.deepcopy(Serializable._state)
    _state.add(save=_create, update=_update)
    _schema = GnomeMapSchema

    refloat_halflife = None  # note -- no land, so never used

<<<<<<< HEAD
    def __init__(self, map_bounds=None, spillable_area=None, land_polys=None, name=None):
=======
    def __init__(self, map_bounds=None, spillable_area=None, name=None):
>>>>>>> 00726fa7
        """
        This __init__ will be different for other implementations

        Optional parameters (kwargs)

        :param map_bounds: The polygon bounding the map -- could be larger
                           or smaller than the land raster

        :param spillable_area: The PolygonSet bounding the spillable_area.
        :type spillable_area: Either a PolygonSet object or a list of lists
            from which a polygon set can be created. Each element in the list
            is a list of points defining a polygon.
<<<<<<< HEAD
        
        :param land_polys: The PolygonSet holding the land polygons
        :type land_polys: Either a PolygonSet object or a list of lists
            from which a polygon set can be created. Each element in the list
            is a list of points defining a polygon.
=======
>>>>>>> 00726fa7

        Note on 'map_bounds':
            ( (x1,y1), (x2,y2),(x3,y3),..)
            An NX2 array of points that describe a polygon
            if no map bounds is provided -- the whole world is valid
        """
        if map_bounds is not None:
            self.map_bounds = np.asarray(map_bounds,
                    dtype=np.float64).reshape(-1, 2)
        else:
            # using -360 to 360 to allow stuff to cross the dateline..
            self.map_bounds = np.array(((-360, 90),
                                        (360, 90),
                                        (360, -90),
                                        (-360, -90)),
                                       dtype=np.float64)

        if spillable_area is None:
            #self.spillable_area = self.map_bounds
            self.spillable_area = PolygonSet()
            self.spillable_area.append(self.map_bounds)
        else:
            if not isinstance(spillable_area, PolygonSet):
                spillable_area = self._polygon_set_from_points(spillable_area)

            self.spillable_area = spillable_area
<<<<<<< HEAD
            
        if land_polys is None:
            #empty set, no land
            self.land_polys = PolygonSet()
        else:
            self.land_polys = land_polys

    def get_polygons(self):
        polys = {}
        polys['spillable_area'] = self.spillable_area
        polys['map_bounds'] = self.map_bounds
        polys['land_polys'] = self.land_polys
    
=======

>>>>>>> 00726fa7
    def _polygon_set_from_points(self, poly):
        '''
        create PolygonSet() object from list of polygons which in turn is a
        list of points
        :returns: PolygonSet() object
        '''
        x = PolygonSet()
        for p in poly:
            x.append(p)
        return x

    def _attr_array_to_dict(self, np_array):
        '''convert np_array to list of tuples, used for map_bounds,
        spillable_area'''
        return map(tuple, np_array.tolist())

    def _attr_from_list_to_array(self, l_):
        '''
        dict returned as list of tuples to be converted to numpy array
        Again used to update_from_dict map_bounds and spillable_area
        '''
        return np.asarray(l_, dtype=np.float64).reshape(-1, 2)

    def map_bounds_to_dict(self):
        'convert numpy array to a list for serializing'
        return self._attr_array_to_dict(self.map_bounds)

    def map_bounds_update_from_dict(self, val):
        'convert list of tuples back to numpy array'
        new_arr = self._attr_from_list_to_array(val)
        if np.any(self.map_bounds != new_arr):
            self.map_bounds = new_arr
            return True

        return False

    def spillable_area_to_dict(self):
        'convert numpy array to a list for serializing'
        #return self._attr_array_to_dict(self.spillable_area)
        x = []
        for poly in self.spillable_area:
            x.append(poly.points.tolist())
        return x

    def spillable_area_update_from_dict(self, poly_set):
        'convert list of tuples back to numpy array'
        # since metadata will not match, let's create a new PolygonSet,
        # check equality on _PointsArray and update if not equal
        ps = PolygonSet()
        for poly in poly_set:
            ps.append(poly)

        if not np.array_equal(self.spillable_area._PointsArray,
                              ps._PointsArray):
            self.spillable_area = ps
            return True

        return False

    def on_map(self, coords):
        """
        :param coords: location for test.
        :type coords: 3-tuple of floats: (long, lat, depth) or a
                                         NX3 numpy array

        :return: bool array: True if the location is on the map,
                             False otherwise

        Note:
          coord is 3-d, but the concept of "on the map" is 2-d in this context,
          so depth is ignored.
        """
        coords = np.asarray(coords, dtype=world_point_type)
        on_map_mask = points_in_poly(self.map_bounds, coords)
        return on_map_mask

    def on_land(self, coord):
        """
        :param coord: location for test.
        :type coord: 3-tuple of floats: (long, lat, depth)

        :return:
         - Always returns False-- no land in this implementation
        """
        return False

    def in_water(self, coords):
        """
        :param coords: location for test.
        :type coords: 3-tuple of floats: (long, lat, depth)
                      or an Nx3 array

        :returns:
         - True if the point is in the water,
         - False if the point is on land (or off map?)

         This implementation has no land, so always True in on the map.
        """
        return self.on_map(coords)

    def allowable_spill_position(self, coord):
        """
        :param coord: location for test.
        :type coord: 3-tuple of floats: (long, lat, depth)

        :return:
         - True if the point is an allowable spill position
         - False if the point is not an allowable spill position

        .. note:: it could be either off the map, or in a location that
                  spills aren't allowed
        """
        for poly in self.spillable_area:
            if points_in_poly(poly.points, coord):
                return True

        return False

    def _set_off_map_status(self, spill):
        """
        Determines which LEs moved off the map

        Called by beach_elements after checking for land-hits

        :param spill: current SpillContainer
        :type spill:  :class:`gnome.spill_container.SpillContainer`
        """
        next_positions = spill['next_positions']
        status_codes = spill['status_codes']
        off_map = np.logical_not(self.on_map(next_positions))

        # let model decide if we want to remove elements marked as off-map
        status_codes[off_map] = oil_status.off_maps

    def beach_elements(self, spill):
        """
        Determines which LEs were or weren't beached or moved off_map.
        status_code is changed to oil_status.off_maps if off the map.

        Called by the model in the main time loop, after all movers have acted.

        :param spill: current SpillContainer
        :type spill:  :class:`gnome.spill_container.SpillContainer`

        This map class has no land, so only the map check and
        resurface_airborn elements is done: noting else changes.

        subclasses that override this probably want to make sure that:

        self.resurface_airborne_elements(spill)
        self._set_off_map_status(spill)

        are called.
        """
        self.resurface_airborne_elements(spill)
        self._set_off_map_status(spill)

    def refloat_elements(self, spill_container, time_step):
        """
        This method performs the re-float logic -- changing the element
        status flag, and moving the element to the last known water position

        :param spill_container: current SpillContainer
        :type spill_container:  :class:`gnome.spill_container.SpillContainer`

        .. note::
            This map class has no land, and so is a no-op.
        """
        pass

    def resurface_airborne_elements(self, spill_container):
        """
        Takes any elements that are left above the water surface (z < 0.0)
        and puts them on the surface (z == 0.0)

        :param spill_container: current SpillContainer
        :type spill_container:  :class:`gnome.spill_container.SpillContainer`

        .. note::
            While this shouldn't occur according to the physics we're modeling,
            some movers may push elements up too high, or multiple movers may
            add vertical movement that adds up to over the surface. e.g rise
            velocity.
        """
        next_positions = spill_container['next_positions']

        np.maximum(next_positions[:, 2], 0.0, out=next_positions[:, 2])
        return None

<<<<<<< HEAD
class RasterMap(GnomeMap):
    """
=======

class Param_Map(GnomeMap):
    
    def __init__(self, center = (0,0), distance = 30000, bearing = 90):
        #basically, direction vector to shore
        center = (center[0], center[1], 0)
        distance = (distance, 0, 0)
        d = FlatEarthProjection.meters_to_lonlat(distance, center)[0][0]
        init_points = [(720,720),(720,-720),(d,-720),(d,720)]
        ang = deg2rad(90 - bearing)
        rot_matrix = [(np.cos(ang), np.sin(ang)),(-np.sin(ang),np.cos(ang))]
        self.land_points = np.dot(init_points, rot_matrix)
        self.land_points = np.array([(x + center[0], y + center[1]) for (x,y) in self.land_points])
        land_polys = PolygonSet(self.land_points)
        map_bounds = np.array(((center[0] - 3*d, center[1] + 3*d),
                                        (center[0] + 3*d, center[1] + 3*d),
                                        (center[0] + 3*d, center[1] - 3*d),
                                        (center[0] - 3*d, center[1] - 3*d)),
                                       dtype=np.float64)
        self._refloat_halflife = 0.5
        
        
        GnomeMap.__init__(self, map_bounds=map_bounds)
    
    def get_map_bounds(self):
        return (self.map_bounds[1], self.map_bounds[3])
    
    def get_land_polygon(self):
        poly = PolygonSet((self.land_points,[0,4],[]))
        poly._MetaDataList = [('polygon','1','1')]
        return poly


    def on_map(self, coords):
        """
        :param coords: location for test.
        :type coords: 3-tuple of floats: (long, lat, depth)

        :return: bool array: True if the location is on the map,
                             False otherwise

        Note:
          coord is 3-d, but the concept of "on the map" is 2-d in this context,
          so depth is ignored.
        """
        return points_in_poly(self.map_bounds, coords)

    def on_land(self, coords):
        """
        :param coord: location for test.
        :type coords: 3-tuple of floats: (long, lat, depth) or Nx3 numpy array

        :return:
         - Always returns False-- no land in this implementation
        """
        return  self.on_map(coords) * points_in_poly(self.land_points, coords)

    def in_water(self, coords):
        """
        :param coords: location for test.
        :type coords: 3-tuple of floats: (long, lat, depth)

        :returns:
         - True if the point is in the water,
         - False if the point is on land (or off map?)

         This implementation has no land, so always True in on the map.
        """
        return self.on_map(coords) and not self.on_land(coords)

    def allowable_spill_position(self, coord):
        """
        :param coord: location for test.
        :type coord: 3-tuple of floats: (long, lat, depth)

        :return:
         - True if the point is an allowable spill position
         - False if the point is not an allowable spill position

        .. note:: it could be either off the map, or in a location that
                  spills aren't allowed
        """
        if (coord == self.center):
            return True
        else:
            print "Only allowable location for spill is the center this map was built with"
            return False
    
    def _set_off_map_status(self, spill):
        """
        Determines which LEs moved off the map

        Called by beach_elements after checking for land-hits

        :param spill: current SpillContainer
        :type spill:  :class:`gnome.spill_container.SpillContainer`
        """
        next_positions = spill['next_positions']
        status_codes = spill['status_codes']
        off_map = np.logical_not(self.on_map(next_positions))

        # let model decide if we want to remove elements marked as off-map
        status_codes[off_map] = oil_status.off_maps
    
    #line intersection on each numpy element 
    def find_land_intersection(self, starts, ends):
        lines = np.array(zip(starts, ends)) #each index is (x1,y1,x2,y2)
        sl = [self.land_points[2], self.land_points[3]]
        [x1, y1], [x2, y2] = sl[0], sl[1]
        a = sl[1] - sl[0]
        
        inters = np.ndarray((ends.shape[0],3), dtype = np.float64)
        for i in range(0,lines.shape[0]):
            p1 = lines[i][0]
            p2 = lines[i][1]
            [x3,y3],[x4,y4] = p1[0:2],p2[0:2]
            b = p2[0:2] - p1[0:2]
            den = a[0]*b[1] - b[0]*a[1]
            if (den is 0):
                raise ValueError("den is 0")
            u = ((x4-x3)*(y1-y3) - (y4-y3)*(x1-x3))/den
            v = y1 + u * (y2-y1)
            inters[i] = [u,v,0]
        
        return inters
    
    def find_last_water_pos(self,starts, ends):
        return starts + (ends-starts) * 0.000001
    
    def beach_elements(self, sc):
        """
        Determines which LEs were or weren't beached or moved off_map.
        status_code is changed to oil_status.off_maps if off the map.

        Called by the model in the main time loop, after all movers have acted.

        :param sc: current SpillContainer
        :type sc:  :class:`gnome.spill_container.SpillContainer`

        This map class has no land, so only the map check and
        resurface_airborn elements is done: noting else changes.

        subclasses that override this probably want to make sure that:

        self.resurface_airborne_elements(sc)
        self._set_off_map_status(sc)

        are called.
        """
        self.resurface_airborne_elements(sc)
        self._set_off_map_status(sc)
        
        start_pos = sc['positions']
        next_pos = sc['next_positions']
        status_codes = sc['status_codes']
        last_water_positions = sc['last_water_positions']
        
        
        # beached = 1xN numpy array of bool, elem is true if on water and next pos is on land
        new_beached = ((status_codes == oil_status.in_water) * self.on_land(next_pos))
        land = np.array((self.land_points[2], self.land_points[3]))
        do_landings(start_pos, next_pos, status_codes, last_water_positions, new_beached, land)
        #status_codes[new_beached] = oil_status.on_land
         
#         next_pos[new_beached] = self.find_land_intersection(start_pos[new_beached], next_pos[new_beached])
#         last_water_positions[new_beached] = self.find_last_water_pos(start_pos[new_beached], next_pos[new_beached])
        
    def refloat_elements(self, spill_container, time_step):
        """
        This method performs the re-float logic -- changing the element
        status flag, and moving the element to the last known water position

        :param spill_container: the current spill container
        :type spill_container:  :class:`gnome.spill_container.SpillContainer`
        """
        # index into array of particles on_land

        r_idx = np.where(spill_container['status_codes']
                         == oil_status.on_land)[0]

        if r_idx.size == 0:  # no particles on land
            return

        if self._refloat_halflife > 0.0:
            #if 0.0, then r_idx is all of them -- they will all refloat.
            # refloat particles based on probability

            refloat_probability = 1.0 - 0.5 ** (float(time_step)
                                                / self._refloat_halflife)
            rnd = np.random.uniform(0, 1, len(r_idx))

            # subset of indices that will refloat
            # maybe we should rename refloat_probability since
            # rnd <= refloat_probability to
            # refloat, maybe call it stay_on_land_probability
            r_idx = r_idx[np.where(rnd <= refloat_probability)[0]]
        elif self._refloat_halflife < 0.0:
            # fake for nothing gets refloated.
            r_idx = np.array((), np.bool)

        if r_idx.size > 0:
            # check is not required, but why do this operation if no particles
            # need to be refloated
            spill_container['positions'][r_idx] = \
                spill_container['last_water_positions'][r_idx]
            spill_container['status_codes'][r_idx] = oil_status.in_water


class RasterMap(GnomeMap):
    """01
>>>>>>> 00726fa7
    A land water map implemented as a raster

    This one uses a numpy array of uint8, so there are 8 bits to choose from...

    It requires a constant refloat half-life in hours

    This will usually be initialized in a sub-class (from a BNA, etc)
    NOTE: Nothing new added to _state attribute for serialization
    """
    # NOTE: spillable area can be both larger and smaller than land raster:
    #       map bounds can also be larger or smaller:
    #            both are done with a point in polygon check
    #       if map is smaller than land polygons, no need for raster to be
    #       larger than map -- but no impimented yet.

<<<<<<< HEAD
    # flags for what's in the basebitmap
=======
    # flags for what's in the bitmap
>>>>>>> 00726fa7
    # in theory -- it could be used for other data:
    #  refloat, other properties?
    # note the BW map_canvas only does 1, though.
    seconds_in_hour = 60 * 60

    land_flag = 1

    def __init__(self, bitmap_array, projection, **kwargs):
        """
        create a new RasterMap


        :param bitmap_array: A numpy array that stores the land-water map
<<<<<<< HEAD
                             0 is water. 1 is land. In theory, other values
                             could be used for other purposes. If the array
                             is not C-contiguous, it will be copied to a
                             C-contiguus array.
=======
>>>>>>> 00726fa7
        :type bitmap_array: a (W,H) numpy array of type uint8

        :param projection: A Projection object -- used to convert from
                           lat-long to pixels in the array
        :type projection: :class:`gnome.map_canvas.Projection`

        Optional arguments (kwargs)

        :param refloat_halflife: The halflife for refloating off land
                                 -- assumed to be the same for all land.
                                 0.0 means all refloat every time step
                                 < 0.0 means never re-float.
        :type refloat_halflife: float. Units are hours

        :param map_bounds: The polygon bounding the map -- could be larger
                           or smaller than the land raster
        :type map_bounds: (N,2) numpy array of floats

        :param spillable_area: The polygon bounding the spillable_area
        :type spillable_area: (N,2) numpy array of floats

        :param id: unique ID of the object. Using UUID as a string.
                   This is only used when loading object from save file.

        :type id: string
        """
        refloat_halflife = kwargs.pop('refloat_halflife', 1)
        self._refloat_halflife = refloat_halflife * self.seconds_in_hour

<<<<<<< HEAD
        self.basebitmap = np.ascontiguousarray(bitmap_array)
        if self.basebitmap.size > 16000000:
            self.ratios = np.array((256,32,1,))
        elif self.basebitmap.size > 1000000:
            self.ratios = np.array((64,8,1,))
        else :
            self.ratios = np.array((32,1,))
        self.build_coarser_bitmaps()
=======
        self.bitmap = bitmap_array
>>>>>>> 00726fa7
        self.projection = projection

        GnomeMap.__init__(self, **kwargs)

<<<<<<< HEAD
    def build_coarser_bitmaps(self):
        """
        A list will contain the different bitmaps. 
        Scale -> bitmap
        example for base map of 1024 x 1024:
        0 -> 1/16th bitmap 64:1
        1 -> 1/32nd bitmap 32:1
        2 -> 1/64th bitmap 16:1
        3 -> 1/128th bitmap 8:1
        4 -> 1/256th bitmap 4:1
        5 -> 1/512th bitmap 2:1
        6 -> 1/1024th bitmap (base map 1:1)
        
        The general idea is that the particle position (an int) can quickly be mapped into any scale and the path can
        begin from there. For example, if your path begins offshore and ends in a narrow inlet, your scale might begin
        on the 32:1 map, but as soon as the path crosses into the (32:1) raster cell containing the inlet (which will
        register as a land cell on that raster), the scale will decrease to 4:1, when the cell is completely water. In the end, if the
        scale decreases to 1:1 and there's still a land hit, then land was hit.
        """
        self.layers = []
        base_w = self.basebitmap.shape[0]
        base_h = self.basebitmap.shape[1]
        
        for ratio in self.ratios[:-1]:
            genned_layer = np.zeros((math.ceil(float(base_w) / ratio), math.ceil(float(base_h) / ratio)), dtype=np.uint8, order='C')
            print genned_layer.shape
            for j in range(0, genned_layer.shape[1]):
                for i in range(0, genned_layer.shape[0]):
                    genned_layer[i,j] = np.any(self.basebitmap[i*ratio:(i+1)*ratio, j*ratio:(j+1)*ratio])
            
            self.layers.append(genned_layer)
        self.layers.append(self.basebitmap)
        self.layers = np.array(self.layers)

=======
>>>>>>> 00726fa7
    @property
    def refloat_halflife(self):
        return self._refloat_halflife / self.seconds_in_hour

    @refloat_halflife.setter
    def refloat_halflife(self, value):
        self._refloat_halflife = value * self.seconds_in_hour

    def save_as_image(self, filename):
        '''
        Save the land-water raster as a PNG save_as_image

        :param filename: the name of the file to save to.
        '''
        from PIL import Image

<<<<<<< HEAD
        bitmap = self.basebitmap.copy()

        #change anything not zero to 255 - to get black and white
        np.putmask(bitmap, self.basebitmap > 0, 255)
=======
        bitmap = self.bitmap.copy()

        #change anyting not zero to 255 - to get black and white
        np.putmask(bitmap, self.bitmap > 0, 255)
>>>>>>> 00726fa7
        im = Image.fromarray(bitmap, mode='L')

        # to get it oriented right...
        im = im.transpose(Image.ROTATE_90)
        im = im.transpose(Image.FLIP_TOP_BOTTOM)

        im.save(filename, format='PNG')

<<<<<<< HEAD
    def _off_bitmap(self, coord):
        """
        are these pixel coordinates on the basebitmap

        We can't just use an IndexError, as negative
        indexes can be legal with numpy, but aren't expected here.
        """
        shape = self.basebitmap.shape
        return (coord[0] < 0 or
                coord[1] < 0 or
                coord[0] >= shape[0] or
                coord[1] >= shape[1]
                )

=======
>>>>>>> 00726fa7
    def _on_land_pixel(self, coord):
        """
        returns 1 if the point is on land, 0 otherwise

        :param coord: pixel coordinates of point of interest
        :type coord: tuple: (row, col)

        .. note:: Only used internally or for testing -- no need for external
                  API to use pixel coordinates.
        """
<<<<<<< HEAD
        # if pixel coords are negative, then off the basebitmap, so can't be on land
        if self._off_bitmap(coord):
            return False
        else:
            return self.basebitmap[coord[0], coord[1]] & self.land_flag
=======
        try:
            return self.bitmap[coord[0], coord[1]] & self.land_flag
        except IndexError:
            # not on land if outside the land raster. (Might be off the map!)
            return False
>>>>>>> 00726fa7

    def on_land(self, coord):
        """
        :param coord: (long, lat, depth) location -- depth is ignored here.
<<<<<<< HEAD
        :type coord: 3-tuple of floats -- (long, lat, depth)
=======
        :type coord: 3-tyuple of floats -- (long, lat, depth)
>>>>>>> 00726fa7

        :return:
         - 1 if point on land
         - 0 if not on land

        .. note:: to_pixel() converts to array of points...
        """
<<<<<<< HEAD
        return self._on_land_pixel(self.projection.to_pixel(coord, asint=True)[0])

    def _on_land_pixel_array(self, coords):
        """
        determines which LEs are on land

        :param coords:  Nx2 numpy int array of pixel coords matching the basebitmap
        :type coords:  Nx2 numpy int array of pixel coords matching the basebitmap
=======
        return self._on_land_pixel(self.projection.to_pixel(coord)[0])

    def _on_land_pixel_array(self, coords):
        """
        determines which LEs are on lond

        :param coords:  Nx2 numpy int array of pixel coords matching the bitmap
        :type coords:  Nx2 numpy int array of pixel coords matching the bitmap
>>>>>>> 00726fa7

        returns: a (N,) array of bools - true for particles that are on land
        """
        mask = map(point_in_poly, [self.map_bounds] * len(coords), coords)
        racpy = np.copy(coords)[mask]
<<<<<<< HEAD
        mskgph = self.basebitmap[racpy[:, 0], racpy[:, 1]]
=======
        mskgph = self.bitmap[racpy[:, 0], racpy[:, 1]]
>>>>>>> 00726fa7
        chrmgph = np.array([0] * len(coords))
        chrmgph[np.array(mask)] = mskgph

        return chrmgph

    def _in_water_pixel(self, coord):
<<<<<<< HEAD

        # if  off the basebitmap, so must be in water,
        # unless not on map, which should have already been checked.
        if not self._off_bitmap:
            return True
        else:
            return not self.basebitmap[coord[0], coord[1]] & self.land_flag
=======
        try:
            return not self.bitmap[coord[0], coord[1]] & self.land_flag
        except IndexError:
            # Note: this could be off map, which may be a different thing
            #       than on land....but off the map should have been tested
            #       first
            return True
>>>>>>> 00726fa7

    def in_water(self, coord):
        """
        checks if it's on the map, first.
            (depth is ignored in this version)

        :param coord: (lon, lat, depth) coordinate

        :return: true if the point given by coord is in the water
        """
<<<<<<< HEAD

=======
>>>>>>> 00726fa7
        if not self.on_map(coord):
            return False
        else:
            # to_pixel makes a NX2 array
            return self._in_water_pixel(self.projection.to_pixel(coord,
                                                                 asint=True)[0]
                                        )

    def beach_elements(self, sc):
        """
        Determines which elements were or weren't beached.

        Any that are beached have the beached flag set, and a
        "last known water position" (lkwp) is computed

        This version uses a modified Bresenham algorithm to find out
        which pixels the LE may have crossed.

        :param sc: the current spill container
        :type sc:  :class:`gnome.spill_container.SpillContainer`
            It must have the following data arrays:
            ('prev_position', 'positions', 'last_water_pt', 'status_code')
        """
        self.resurface_airborne_elements(sc)

        # pull the data from the sc
        # Is the last water point the same as the previous position? why not??
        # If beached, it won't move, if not, then we can use it?

        start_pos = sc['positions']
        next_pos = sc['next_positions']
        status_codes = sc['status_codes']
        last_water_positions = sc['last_water_positions']

        # transform to pixel coords:
        # NOTE: must be integers!

        start_pos_pixel = self.projection.to_pixel(start_pos, asint=True)
        next_pos_pixel = self.projection.to_pixel(next_pos, asint=True)
        last_water_pos_pixel = self.projection.to_pixel(last_water_positions,
                                                        asint=True)

        # call the actual hit code:
        # the status_code and last_water_point arrays are altered in-place
        # only check the ones that aren't already beached?
<<<<<<< HEAD
        self._check_land_layers(self.layers, self.ratios, start_pos_pixel, next_pos_pixel,
=======
        self._check_land(self.bitmap, start_pos_pixel, next_pos_pixel,
>>>>>>> 00726fa7
                         status_codes, last_water_pos_pixel)

        # transform the points back to lat-long.
        beached = status_codes == oil_status.on_land
        next_pos[beached, :2] = \
            self.projection.to_lonlat(next_pos_pixel[beached])
        last_water_positions[beached, :2] = \
            self.projection.to_lonlat(last_water_pos_pixel[beached, :2])

        self._set_off_map_status(sc)

        # todo: need a prepare_for_model_run() so map adds these keys to
        #     mass_balance as opposed to SpillContainer
        # update 'off_maps'/'beached' in mass_balance
        sc.mass_balance['beached'] = \
            sc['mass'][sc['status_codes'] == oil_status.on_land].sum()
        sc.mass_balance['off_maps'] += \
            sc['mass'][sc['status_codes'] == oil_status.off_maps].sum()

    def refloat_elements(self, spill_container, time_step):
        """
        This method performs the re-float logic -- changing the element
        status flag, and moving the element to the last known water position

        :param spill_container: the current spill container
        :type spill_container:  :class:`gnome.spill_container.SpillContainer`
        """
        # index into array of particles on_land

        r_idx = np.where(spill_container['status_codes']
                         == oil_status.on_land)[0]

        if r_idx.size == 0:  # no particles on land
            return

        if self._refloat_halflife > 0.0:
            #if 0.0, then r_idx is all of them -- they will all refloat.
            # refloat particles based on probability

            refloat_probability = 1.0 - 0.5 ** (float(time_step)
                                                / self._refloat_halflife)
            rnd = np.random.uniform(0, 1, len(r_idx))

            # subset of indices that will refloat
            # maybe we should rename refloat_probability since
            # rnd <= refloat_probability to
            # refloat, maybe call it stay_on_land_probability
            r_idx = r_idx[np.where(rnd <= refloat_probability)[0]]
        elif self._refloat_halflife < 0.0:
            # fake for nothing gets refloated.
            r_idx = np.array((), np.bool)

        if r_idx.size > 0:
            # check is not required, but why do this operation if no particles
            # need to be refloated
            spill_container['positions'][r_idx] = \
                spill_container['last_water_positions'][r_idx]
            spill_container['status_codes'][r_idx] = oil_status.in_water

<<<<<<< HEAD
    def _check_land(self, raster_map_layers, ratios, positions, end_positions,
                    status_codes, last_water_positions):
        """
        Do the actual land-checking.  This method simply calls a Cython version:
=======
    def _check_land(self, raster_map, positions, end_positions,
                    status_codes, last_water_positions):
        """
        Do the actual land-checking.  This method calls a Cython version:
>>>>>>> 00726fa7
            gnome.cy_gnome.cy_land_check.check_land()

        The arguments 'status_codes', 'positions' and 'last_water_positions'
        are altered in place.
        """
<<<<<<< HEAD
        check_land(self.basebitmap,
                          positions,
                          end_positions,
                          status_codes,
                          last_water_positions)
        
    def _check_land_layers(self, raster_map_layers, ratios, positions, end_positions,
                    status_codes, last_water_positions):
        """
        Do the actual land-checking.  This method simply calls a Cython version:
            gnome.cy_gnome.cy_land_check.check_land()

        The arguments 'status_codes', 'positions' and 'last_water_positions'
        are altered in place.
        """
        check_land_layers(raster_map_layers,
                          ratios,
                          positions,
                          end_positions,
                          status_codes,
                          last_water_positions)
=======
        check_land(raster_map, positions, end_positions, status_codes,
                   last_water_positions)
>>>>>>> 00726fa7

    def allowable_spill_position(self, coord):
        """
        Returns true is the spill position is in the allowable spill area

        .. note::
            This may not be the same as in_water!

        :param coord: (lon, lat, depth) coordinate
        """
        if self.on_map(coord):
            if not self.on_land(coord):
                if self.spillable_area is None:
                    return True
                else:
                    return super(RasterMap, self).allowable_spill_position(coord)
            else:
                return False
        else:
            return False

    def to_pixel_array(self, coords):
        """
<<<<<<< HEAD
        Projects an array of (lon, lat) tuples onto the basebitmap,
=======
        Projects an array of (lon, lat) tuples onto the bitmap,
>>>>>>> 00726fa7
        and modifies it in place to hold the corresponding projected values.

        :param coords:  a numpy array of (lon, lat, depth) points

        :return: a numpy array of (x, y) pixel values
        """
        return self.projection.to_pixel(coords)


class MapFromBNA(RasterMap):
    """
<<<<<<< HEAD
    A raster land-water map, created from file with polygons in it.

    Currently only support BNA, but could be shapefile, or ???
=======
    A raster land-water map, created from a BNA file
>>>>>>> 00726fa7
    """
    _state = copy.deepcopy(RasterMap._state)
    _state.update(['map_bounds', 'spillable_area'], save=False)
    _state.add(save=['refloat_halflife'], update=['refloat_halflife'])
<<<<<<< HEAD
    _state.add_field(Field('filename',
                           isdatafile=True,
                           save=True,
                           read=True,
                           test_for_eq=False))
    _schema = MapFromBNASchema

    def __init__(self, filename, raster_size=4096 * 4096, **kwargs):
        """
        Creates a GnomeMap (specifically a RasterMap) from a data file.
        It is expected that you will get the spillable area and map bounds
        from the data file -- if they exist

        Required arguments:

        :param filename: full path to the data file

        :param refloat_halflife: the half-life (in hours) for the re-floating.

        :param raster_size: the total number of pixels (bytes) to make the
                            raster -- the actual size will match the
                            aspect ratio of the bounding box of the land
        :type raster_size: integer
=======
    _state.add_field(Field('filename', isdatafile=True, save=True,
                           read=True, test_for_eq=False))
    _schema = MapFromBNASchema

    def __init__(self, filename, raster_size=1024 * 1024, **kwargs):
        """
        Creates a GnomeMap (specifically a RasterMap) from a bna file.
        It is expected that you will get the spillable area and map bounds
        from the BNA -- if they exist

        Required arguments:

        :param bna_file: full path to a bna file
        :param refloat_halflife: the half-life (in hours) for the re-floating.
        :param raster_size: the total number of pixels (bytes) to make the
                            raster -- the actual size will match the
                            aspect ratio of the bounding box of the land
>>>>>>> 00726fa7

        Optional arguments (kwargs):

        :param map_bounds: The polygon bounding the map -- could be larger or
                           smaller than the land raster
<<<<<<< HEAD

        :param spillable_area: The polygon bounding the spillable_area

=======
        :param spillable_area: The polygon bounding the spillable_area
>>>>>>> 00726fa7
        :param id: unique ID of the object. Using UUID as a string.
                   This is only used when loading object from save file.
        :type id: string
        """
<<<<<<< HEAD

        self.filename = filename
        ## fixme: do some file type checking here.
=======
        self.filename = filename
>>>>>>> 00726fa7
        polygons = haz_files.ReadBNA(filename, 'PolygonSet')
        map_bounds = None
        self.name = kwargs.pop('name', os.path.split(filename)[1])

        # find the spillable area and map bounds:
        # and create a new polygonset without them
        #  fixme -- adding a "pop" method to PolygonSet might be better
        #      or a gnome_map_data object...

<<<<<<< HEAD
        land_polys = PolygonSet()  # and lakes....
=======
        just_land = PolygonSet()  # and lakes....
>>>>>>> 00726fa7
        spillable_area = PolygonSet()

        for p in polygons:
            if p.metadata[1].lower() == 'spillablearea':
                spillable_area.append(p)

            elif p.metadata[1].lower() == 'map bounds':
                map_bounds = p
            else:
<<<<<<< HEAD
                land_polys.append(p)
=======
                just_land.append(p)
>>>>>>> 00726fa7

        # now draw the raster map with a map_canvas:
        # determine the size:

<<<<<<< HEAD
        BB = land_polys.bounding_box
=======
        BB = just_land.bounding_box
>>>>>>> 00726fa7

        # create spillable area and  bounds if they weren't in the BNA
        if map_bounds is None:
            map_bounds = BB.AsPoly()

        if len(spillable_area) == 0:
            spillable_area.append(map_bounds)

        # user defined spillable_area, map_bounds overrides data obtained
        # from polygons

        # todo: should there be a check between spillable_area read from BNA
        # versus what the user entered. if this is within spillable_area for
        # BNA, then include it? else ignore
        #spillable_area = kwargs.pop('spillable_area', spillable_area)
<<<<<<< HEAD

=======
>>>>>>> 00726fa7
        spillable_area = kwargs.pop('spillable_area', spillable_area)
        map_bounds = kwargs.pop('map_bounds', map_bounds)

        # stretch the bounding box, to get approximate aspect ratio in
        # projected coords.

        aspect_ratio = (np.cos(BB.Center[1] * np.pi / 180) *
                        (BB.Width / BB.Height))
<<<<<<< HEAD

        w = int(np.sqrt(raster_size * aspect_ratio))
        h = int(raster_size / w)

        canvas = MapCanvas(image_size=(w, h),
                           preset_colors=None,
                           background_color='water',
                           viewport=BB,
                           )
        canvas.add_colors( ( ('water', (  0, 255, 255)), # aqua -- color doesn't matter here, only index
                             ('land',  (255, 204, 153)), # brown
                            ))
        canvas.clear_background()

        ## draw the land to the background
        for poly in land_polys:
            if poly.metadata[2] == '1': ##fixme -- this should be something like "land"
                canvas.draw_polygon(poly,
                                    line_color='land',
                                    fill_color='land',
                                    line_width=1,
                                    background=True)
            elif poly.metadata[2] == '2': ##fixme -- this should be something like "lake"
                # this is a lake, draw as water
                canvas.draw_polygon(poly,
                                    line_color='water',
                                    fill_color='water',
                                    line_width=1,
                                    background=True)

        # just for testing
        #canvas.save_background("raster_map_test.png")

        # # get the basebitmap as a numpy array:

        bitmap_array = canvas.back_asarray()

        RasterMap.__init__(self,
                           bitmap_array,
                           canvas.projection,
                           map_bounds=map_bounds,
                           spillable_area=spillable_area,
                           land_polys=land_polys,
                           **kwargs)
        return None

class MapFromUGrid(RasterMap):
    """
    A raster land-water map, created from netcdf File of a UGrid
    """
    _state = copy.deepcopy(RasterMap._state)
    _state.update(['map_bounds', 'spillable_area'], save=False)
    _state.add(save=['refloat_halflife'], update=['refloat_halflife'])
    _state.add_field(Field('filename',
                           isdatafile=True,
                           save=True,
                           read=True,
                           test_for_eq=False))
    _schema = MapFromUGridSchema

    def __init__(self,
                 filename,
                 raster_size=1024 * 1024, **kwargs):
        """
        Creates a GnomeMap (specifically a RasterMap) from a netcdf
        data file with a traingular mesh grid in it.
        The spillable area and map bounds need to be supplied -- there is
        currenty no way to exprtes that in a netcdf file.

        Required arguments:

        :param filename: full path to the data file

        :param refloat_halflife: the half-life (in hours) for the re-floating.

        :param raster_size: the total number of pixels (bytes) to make the
                            raster -- the actual size will match the
                            aspect ratio of the bounding box of the land
        :type raster_size: integer

        Optional arguments (kwargs):

        :param map_bounds: The polygon bounding the map -- could be larger or
                           smaller than the land raster

        :param spillable_area: The polygon bounding the spillable_area

        :param id: unique ID of the object. Using UUID as a string.
                   This is only used when loading object from save file.
        :type id: string
        """

        self.filename = filename

        import pyugrid
        grid = pyugrid.UGrid.from_ncfile(filename)


        polygons = haz_files.ReadBNA(filename, 'PolygonSet')
        map_bounds = None
        self.name = kwargs.pop('name', os.path.split(filename)[1])

        # find the spillable area and map bounds:
        # and create a new polygonset without them
        #  fixme -- adding a "pop" method to PolygonSet might be better
        #      or a gnome_map_data object...

        land_polys = PolygonSet()  # and lakes....
        spillable_area = PolygonSet()

        for p in polygons:
            if p.metadata[1].lower() == 'spillablearea':
                spillable_area.append(p)

            elif p.metadata[1].lower() == 'map bounds':
                map_bounds = p
            else:
                land_polys.append(p)

        # now draw the raster map with a map_canvas:
        # determine the size:

        BB = land_polys.bounding_box

        # create spillable area and  bounds if they weren't in the BNA
        if map_bounds is None:
            map_bounds = BB.AsPoly()

        if len(spillable_area) == 0:
            spillable_area.append(map_bounds)

        # user defined spillable_area, map_bounds overrides data obtained
        # from polygons

        # todo: should there be a check between spillable_area read from BNA
        # versus what the user entered. if this is within spillable_area for
        # BNA, then include it? else ignore
        #spillable_area = kwargs.pop('spillable_area', spillable_area)

        spillable_area = kwargs.pop('spillable_area', spillable_area)
        map_bounds = kwargs.pop('map_bounds', map_bounds)

        # stretch the bounding box, to get approximate aspect ratio in
        # projected coords.

        aspect_ratio = (np.cos(BB.Center[1] * np.pi / 180) *
                        (BB.Width / BB.Height))

        w = int(np.sqrt(raster_size * aspect_ratio))
        h = int(raster_size / w)

        canvas = MapCanvas(image_size=(w, h),
                           preset_colors=None,
                           background_color='water',
                           viewport=BB,
                           )
        canvas.add_colors( ( ('water', (  0, 255, 255)), # aqua -- color doesn't matter here, only index
                             ('land',  (255, 204, 153)), # brown
                            ))
        canvas.clear_background()

        ## draw the land to the background
        for poly in land_polys:
            if poly.metadata[2] == '1': ##fixme -- this should be something like "land"
                canvas.draw_polygon(poly,
                                    line_color='land',
                                    fill_color='land',
                                    line_width=1,
                                    background=True)
            elif poly.metadata[2] == '2': ##fixme -- this should be something like "lake"
                # this is a lake, draw as water
                canvas.draw_polygon(poly,
                                    line_color='water',
                                    fill_color='water',
                                    line_width=1,
                                    background=True)

        # just for testing
        #canvas.save_background("raster_map_test.png")

        # # get the basebitmap as a numpy array:

        bitmap_array = canvas.back_asarray()

=======
        w = int(np.sqrt(raster_size * aspect_ratio))
        h = int(raster_size / w)

        canvas = BW_MapCanvas((w, h), land_polygons=just_land)
        canvas.draw_background()

        # canvas.save_background("raster_map_test.png")

        # # get the bitmap as a numpy array:

        bitmap_array = canvas.as_array()

        # __init__ the  RasterMap

        # hours
>>>>>>> 00726fa7
        RasterMap.__init__(self,
                           bitmap_array,
                           canvas.projection,
                           map_bounds=map_bounds,
                           spillable_area=spillable_area,
<<<<<<< HEAD
                           land_polys=land_polys
                           **kwargs)
        return None

=======
                           **kwargs)

        return None
>>>>>>> 00726fa7


def map_from_rectangular_grid(mask, lon, lat, refine=1, **kwargs):

    """
    Suitable for a rectangular, but not fully regular, grid

    Such that it can be described by single longitude and latitude vectors

    :param mask: the land-water mask as a numpy array

    :param lon: longitude array

    :param lon: latitude array

    :param refine=1: amount to refine grid -- 4 will give 4 times the
        resolution
    :type refine: integer

    :param kwargs: Other keyword arguments are passed on to RasterMap

    """

    # expand the grid mask
    grid = np.repeat(mask, refine, axis=0)
    grid = np.repeat(grid, refine, axis=1)

    # refine the axes:
    lon = refine_axis(lon, refine)
    lat = refine_axis(lat, refine)

    nlon, nlat = grid.shape

    map_bounds = np.array(((lon[0], lat[0]),
                           (lon[-1], lat[0]),
                           (lon[-1], lat[-1]),
                           (lon[0], lat[-1]),
                           ), dtype=np.float)

    # generating projection for raster map
    proj = projections.RectangularGridProjection(lon, lat)

    return gnome.map.RasterMap(grid,
                               proj,
                               map_bounds=map_bounds,
                               **kwargs)


def grid_from_nc(filename):
    """
    generates a grid_mask and lat lon from a conforming netcdf file
    """
    import netCDF4

    nc = netCDF4.Dataset(filename)

    lat_var = nc.variables['lat']
    lon_var = nc.variables['lon']

    nx, ny = lat_var.shape

    # check for regular grid:
    # all rows should be same:
    for r in range(nx):
        if not np.array_equal(lon_var[r, :], lon_var[0, :]):
            raise ValueError("Row: %i isn't equal!" % r)

    for c in range(ny):
        if not np.array_equal(lat_var[:, c], lat_var[:, 0]):
            raise ValueError("column: %i isn't equal!" % c)

    mask = nc.variables['mask'][:]

    # Re-shuffle for gnome raster map orientation:
    # create the raster
    # bitmap_array = np.zeros( (nlon, nlat), dtype=np.uint8 )
    mask = (mask == 0).astype(np.uint8)  # swap water/land
    mask = np.ascontiguousarray(np.fliplr(mask.T))  # to get oriented right.

    # extra point to fill for last grid cell
    # note: values can be variable, so not *quite* right
    lon = lon_var[0, :]
    lat = lat_var[:, 0]
    lon = np.r_[lon, [2*lon[-1] - lon[-2]]]
    lat = np.r_[lat, [2*lat[-1] - lat[-2]]]

    return mask, lon, lat


def map_from_rectangular_grid_nc_file(filename, refine=1, **kwargs):
    """
    builds a raster map from a rectangular grid in a netcdf file

    only tested with the HYCOM grid

    :param filename: the full path or opendap url for the netcdf file
    :type filename: string

    :param refine: how much to refine the grid. 1 means keep it as it is,
        otherwise is will scale
    :type refine: integer

    :param kwargs: other key word arguemnts -- passed on to RasterMap class
        constructor

    """

    grid, lon, lat = grid_from_nc(filename)
    map_ = map_from_rectangular_grid(grid, lon, lat, refine, **kwargs)

    return map_


def refine_axis(old_axis, refine):
    """
    refines the axis be interpolating points between each axis points

    :param old_axis: the axis values
    :type old_axis: 1-d numpy array of floats

    :param refine: amount to refine grid -- 4 will give 4 times the resolution
    :type refine: integer
    """
    refine = int(refine)
    axis = old_axis.reshape((-1, 1))
    axis = ((axis[1:] - axis[:-1]) / refine) * np.arange(refine) + axis[:-1]
    axis.shape = (-1,)
    axis = np.r_[axis, old_axis[-1]]
    return axis


def map_from_regular_grid(grid_mask, lon, lat, refine=4, refloat_halflife=6,
                          map_bounds=None):
    """
    note: poorly tested -- here to save it in case we need it in the future

    makes a raster map from a regular grid: i.e delta_lon and delta-lat are
    constant.

    """
    nlon, nlat = grid_mask.shape
    dlon = (lon[-1] - lon[0]) / (len(lon)-1)
    dlat = (lat[-1] - lat[0]) / (len(lat)-1)

    # create the raster
    bitmap_array = np.zeros((nlon*resolution, nlat*resolution), dtype=np.uint8)
    # add the land to the raster
    for i in range(resolution):
        for j in range(resolution):
            bitmap_array[i::resolution, j::resolution] = grid_mask

    # compute projection
    bounding_box = np.array(((lon[0], lat[0]),
                             (lon[-1]+dlon, lat[-1]+dlat),
                             ), dtype=np.float64)  # adjust for last grid cell
    proj = RegularGridProjection(bounding_box,
                                 image_size=bitmap_array.shape,
                                 )

    return gnome.map.RasterMap(bitmap_array,
                               proj,
                               refloat_halflife=refloat_halflife,
<<<<<<< HEAD
                               )
    
=======
                               )
>>>>>>> 00726fa7
<|MERGE_RESOLUTION|>--- conflicted
+++ resolved
@@ -1,9 +1,3 @@
-<<<<<<< HEAD
-=======
-from gnome.utilities.projections import FlatEarthProjection
-from numpy import sin, deg2rad
-from sympy.geometry.util import intersection
->>>>>>> 00726fa7
 
 ###fixme:
 ### needs some refactoring -- more clear distinction between public and
@@ -22,11 +16,7 @@
 #  - internally, raster is a numpy array
 #  - land raster is only as big as the land -- if the map bounds are bigger,
 #    extra space is not in the land map
-<<<<<<< HEAD
 #  Question: what if map-bounds is smaller than land? wasted basebitmap space?
-=======
-#  Question: what if map-bounds is smaller than land? wasted bitmap space?
->>>>>>> 00726fa7
 #            (though it should work)
 
 """
@@ -37,36 +27,24 @@
 
 import copy
 import os
-<<<<<<< HEAD
 import math
-=======
->>>>>>> 00726fa7
-
-import numpy
-np = numpy
+
+import numpy as np
 from colander import SchemaNode, String, Float, drop
 
 from gnome.persist import base_schema
 
 import gnome.map
 
-<<<<<<< HEAD
 from gnome.utilities.map_canvas_gd import MapCanvas
-=======
-from gnome.utilities.map_canvas import BW_MapCanvas
->>>>>>> 00726fa7
 from gnome.utilities.serializable import Serializable, Field
 from gnome.utilities.file_tools import haz_files
 
 from gnome.utilities import projections
 
 from gnome.basic_types import oil_status, world_point_type
-from gnome.cy_gnome.cy_land_check import check_land
-<<<<<<< HEAD
 from gnome.cy_gnome.cy_land_check import check_land_layers
-=======
 from gnome.cy_gnome.cy_land_check import do_landings
->>>>>>> 00726fa7
 
 from gnome.utilities.geometry.cy_point_in_polygon import (points_in_poly,
                                                           point_in_poly)
@@ -82,13 +60,10 @@
     filename = SchemaNode(String())
     refloat_halflife = SchemaNode(Float(), missing=drop)
 
-<<<<<<< HEAD
 class MapFromUGridSchema(GnomeMapSchema):
     filename = SchemaNode(String())
     refloat_halflife = SchemaNode(Float(), missing=drop)
 
-=======
->>>>>>> 00726fa7
 
 class GnomeMap(Serializable):
     """
@@ -106,11 +81,7 @@
 
     refloat_halflife = None  # note -- no land, so never used
 
-<<<<<<< HEAD
     def __init__(self, map_bounds=None, spillable_area=None, land_polys=None, name=None):
-=======
-    def __init__(self, map_bounds=None, spillable_area=None, name=None):
->>>>>>> 00726fa7
         """
         This __init__ will be different for other implementations
 
@@ -123,14 +94,11 @@
         :type spillable_area: Either a PolygonSet object or a list of lists
             from which a polygon set can be created. Each element in the list
             is a list of points defining a polygon.
-<<<<<<< HEAD
         
         :param land_polys: The PolygonSet holding the land polygons
         :type land_polys: Either a PolygonSet object or a list of lists
             from which a polygon set can be created. Each element in the list
             is a list of points defining a polygon.
-=======
->>>>>>> 00726fa7
 
         Note on 'map_bounds':
             ( (x1,y1), (x2,y2),(x3,y3),..)
@@ -157,7 +125,6 @@
                 spillable_area = self._polygon_set_from_points(spillable_area)
 
             self.spillable_area = spillable_area
-<<<<<<< HEAD
             
         if land_polys is None:
             #empty set, no land
@@ -171,9 +138,6 @@
         polys['map_bounds'] = self.map_bounds
         polys['land_polys'] = self.land_polys
     
-=======
-
->>>>>>> 00726fa7
     def _polygon_set_from_points(self, poly):
         '''
         create PolygonSet() object from list of polygons which in turn is a
@@ -362,11 +326,6 @@
 
         np.maximum(next_positions[:, 2], 0.0, out=next_positions[:, 2])
         return None
-
-<<<<<<< HEAD
-class RasterMap(GnomeMap):
-    """
-=======
 
 class Param_Map(GnomeMap):
     
@@ -576,8 +535,7 @@
 
 
 class RasterMap(GnomeMap):
-    """01
->>>>>>> 00726fa7
+    """
     A land water map implemented as a raster
 
     This one uses a numpy array of uint8, so there are 8 bits to choose from...
@@ -593,11 +551,7 @@
     #       if map is smaller than land polygons, no need for raster to be
     #       larger than map -- but no impimented yet.
 
-<<<<<<< HEAD
     # flags for what's in the basebitmap
-=======
-    # flags for what's in the bitmap
->>>>>>> 00726fa7
     # in theory -- it could be used for other data:
     #  refloat, other properties?
     # note the BW map_canvas only does 1, though.
@@ -611,13 +565,10 @@
 
 
         :param bitmap_array: A numpy array that stores the land-water map
-<<<<<<< HEAD
                              0 is water. 1 is land. In theory, other values
                              could be used for other purposes. If the array
                              is not C-contiguous, it will be copied to a
                              C-contiguus array.
-=======
->>>>>>> 00726fa7
         :type bitmap_array: a (W,H) numpy array of type uint8
 
         :param projection: A Projection object -- used to convert from
@@ -647,7 +598,6 @@
         refloat_halflife = kwargs.pop('refloat_halflife', 1)
         self._refloat_halflife = refloat_halflife * self.seconds_in_hour
 
-<<<<<<< HEAD
         self.basebitmap = np.ascontiguousarray(bitmap_array)
         if self.basebitmap.size > 16000000:
             self.ratios = np.array((256,32,1,))
@@ -656,14 +606,10 @@
         else :
             self.ratios = np.array((32,1,))
         self.build_coarser_bitmaps()
-=======
-        self.bitmap = bitmap_array
->>>>>>> 00726fa7
         self.projection = projection
 
         GnomeMap.__init__(self, **kwargs)
 
-<<<<<<< HEAD
     def build_coarser_bitmaps(self):
         """
         A list will contain the different bitmaps. 
@@ -698,8 +644,6 @@
         self.layers.append(self.basebitmap)
         self.layers = np.array(self.layers)
 
-=======
->>>>>>> 00726fa7
     @property
     def refloat_halflife(self):
         return self._refloat_halflife / self.seconds_in_hour
@@ -716,17 +660,10 @@
         '''
         from PIL import Image
 
-<<<<<<< HEAD
         bitmap = self.basebitmap.copy()
 
         #change anything not zero to 255 - to get black and white
         np.putmask(bitmap, self.basebitmap > 0, 255)
-=======
-        bitmap = self.bitmap.copy()
-
-        #change anyting not zero to 255 - to get black and white
-        np.putmask(bitmap, self.bitmap > 0, 255)
->>>>>>> 00726fa7
         im = Image.fromarray(bitmap, mode='L')
 
         # to get it oriented right...
@@ -735,7 +672,6 @@
 
         im.save(filename, format='PNG')
 
-<<<<<<< HEAD
     def _off_bitmap(self, coord):
         """
         are these pixel coordinates on the basebitmap
@@ -750,8 +686,6 @@
                 coord[1] >= shape[1]
                 )
 
-=======
->>>>>>> 00726fa7
     def _on_land_pixel(self, coord):
         """
         returns 1 if the point is on land, 0 otherwise
@@ -762,28 +696,16 @@
         .. note:: Only used internally or for testing -- no need for external
                   API to use pixel coordinates.
         """
-<<<<<<< HEAD
         # if pixel coords are negative, then off the basebitmap, so can't be on land
         if self._off_bitmap(coord):
             return False
         else:
             return self.basebitmap[coord[0], coord[1]] & self.land_flag
-=======
-        try:
-            return self.bitmap[coord[0], coord[1]] & self.land_flag
-        except IndexError:
-            # not on land if outside the land raster. (Might be off the map!)
-            return False
->>>>>>> 00726fa7
 
     def on_land(self, coord):
         """
         :param coord: (long, lat, depth) location -- depth is ignored here.
-<<<<<<< HEAD
         :type coord: 3-tuple of floats -- (long, lat, depth)
-=======
-        :type coord: 3-tyuple of floats -- (long, lat, depth)
->>>>>>> 00726fa7
 
         :return:
          - 1 if point on land
@@ -791,7 +713,6 @@
 
         .. note:: to_pixel() converts to array of points...
         """
-<<<<<<< HEAD
         return self._on_land_pixel(self.projection.to_pixel(coord, asint=True)[0])
 
     def _on_land_pixel_array(self, coords):
@@ -800,33 +721,18 @@
 
         :param coords:  Nx2 numpy int array of pixel coords matching the basebitmap
         :type coords:  Nx2 numpy int array of pixel coords matching the basebitmap
-=======
-        return self._on_land_pixel(self.projection.to_pixel(coord)[0])
-
-    def _on_land_pixel_array(self, coords):
-        """
-        determines which LEs are on lond
-
-        :param coords:  Nx2 numpy int array of pixel coords matching the bitmap
-        :type coords:  Nx2 numpy int array of pixel coords matching the bitmap
->>>>>>> 00726fa7
 
         returns: a (N,) array of bools - true for particles that are on land
         """
         mask = map(point_in_poly, [self.map_bounds] * len(coords), coords)
         racpy = np.copy(coords)[mask]
-<<<<<<< HEAD
         mskgph = self.basebitmap[racpy[:, 0], racpy[:, 1]]
-=======
-        mskgph = self.bitmap[racpy[:, 0], racpy[:, 1]]
->>>>>>> 00726fa7
         chrmgph = np.array([0] * len(coords))
         chrmgph[np.array(mask)] = mskgph
 
         return chrmgph
 
     def _in_water_pixel(self, coord):
-<<<<<<< HEAD
 
         # if  off the basebitmap, so must be in water,
         # unless not on map, which should have already been checked.
@@ -834,15 +740,6 @@
             return True
         else:
             return not self.basebitmap[coord[0], coord[1]] & self.land_flag
-=======
-        try:
-            return not self.bitmap[coord[0], coord[1]] & self.land_flag
-        except IndexError:
-            # Note: this could be off map, which may be a different thing
-            #       than on land....but off the map should have been tested
-            #       first
-            return True
->>>>>>> 00726fa7
 
     def in_water(self, coord):
         """
@@ -853,10 +750,7 @@
 
         :return: true if the point given by coord is in the water
         """
-<<<<<<< HEAD
-
-=======
->>>>>>> 00726fa7
+
         if not self.on_map(coord):
             return False
         else:
@@ -902,11 +796,7 @@
         # call the actual hit code:
         # the status_code and last_water_point arrays are altered in-place
         # only check the ones that aren't already beached?
-<<<<<<< HEAD
         self._check_land_layers(self.layers, self.ratios, start_pos_pixel, next_pos_pixel,
-=======
-        self._check_land(self.bitmap, start_pos_pixel, next_pos_pixel,
->>>>>>> 00726fa7
                          status_codes, last_water_pos_pixel)
 
         # transform the points back to lat-long.
@@ -965,29 +855,6 @@
             spill_container['positions'][r_idx] = \
                 spill_container['last_water_positions'][r_idx]
             spill_container['status_codes'][r_idx] = oil_status.in_water
-
-<<<<<<< HEAD
-    def _check_land(self, raster_map_layers, ratios, positions, end_positions,
-                    status_codes, last_water_positions):
-        """
-        Do the actual land-checking.  This method simply calls a Cython version:
-=======
-    def _check_land(self, raster_map, positions, end_positions,
-                    status_codes, last_water_positions):
-        """
-        Do the actual land-checking.  This method calls a Cython version:
->>>>>>> 00726fa7
-            gnome.cy_gnome.cy_land_check.check_land()
-
-        The arguments 'status_codes', 'positions' and 'last_water_positions'
-        are altered in place.
-        """
-<<<<<<< HEAD
-        check_land(self.basebitmap,
-                          positions,
-                          end_positions,
-                          status_codes,
-                          last_water_positions)
         
     def _check_land_layers(self, raster_map_layers, ratios, positions, end_positions,
                     status_codes, last_water_positions):
@@ -1004,10 +871,6 @@
                           end_positions,
                           status_codes,
                           last_water_positions)
-=======
-        check_land(raster_map, positions, end_positions, status_codes,
-                   last_water_positions)
->>>>>>> 00726fa7
 
     def allowable_spill_position(self, coord):
         """
@@ -1031,11 +894,7 @@
 
     def to_pixel_array(self, coords):
         """
-<<<<<<< HEAD
         Projects an array of (lon, lat) tuples onto the basebitmap,
-=======
-        Projects an array of (lon, lat) tuples onto the bitmap,
->>>>>>> 00726fa7
         and modifies it in place to hold the corresponding projected values.
 
         :param coords:  a numpy array of (lon, lat, depth) points
@@ -1047,18 +906,13 @@
 
 class MapFromBNA(RasterMap):
     """
-<<<<<<< HEAD
     A raster land-water map, created from file with polygons in it.
 
     Currently only support BNA, but could be shapefile, or ???
-=======
-    A raster land-water map, created from a BNA file
->>>>>>> 00726fa7
     """
     _state = copy.deepcopy(RasterMap._state)
     _state.update(['map_bounds', 'spillable_area'], save=False)
     _state.add(save=['refloat_halflife'], update=['refloat_halflife'])
-<<<<<<< HEAD
     _state.add_field(Field('filename',
                            isdatafile=True,
                            save=True,
@@ -1082,48 +936,21 @@
                             raster -- the actual size will match the
                             aspect ratio of the bounding box of the land
         :type raster_size: integer
-=======
-    _state.add_field(Field('filename', isdatafile=True, save=True,
-                           read=True, test_for_eq=False))
-    _schema = MapFromBNASchema
-
-    def __init__(self, filename, raster_size=1024 * 1024, **kwargs):
-        """
-        Creates a GnomeMap (specifically a RasterMap) from a bna file.
-        It is expected that you will get the spillable area and map bounds
-        from the BNA -- if they exist
-
-        Required arguments:
-
-        :param bna_file: full path to a bna file
-        :param refloat_halflife: the half-life (in hours) for the re-floating.
-        :param raster_size: the total number of pixels (bytes) to make the
-                            raster -- the actual size will match the
-                            aspect ratio of the bounding box of the land
->>>>>>> 00726fa7
 
         Optional arguments (kwargs):
 
         :param map_bounds: The polygon bounding the map -- could be larger or
                            smaller than the land raster
-<<<<<<< HEAD
 
         :param spillable_area: The polygon bounding the spillable_area
 
-=======
-        :param spillable_area: The polygon bounding the spillable_area
->>>>>>> 00726fa7
         :param id: unique ID of the object. Using UUID as a string.
                    This is only used when loading object from save file.
         :type id: string
         """
-<<<<<<< HEAD
 
         self.filename = filename
         ## fixme: do some file type checking here.
-=======
-        self.filename = filename
->>>>>>> 00726fa7
         polygons = haz_files.ReadBNA(filename, 'PolygonSet')
         map_bounds = None
         self.name = kwargs.pop('name', os.path.split(filename)[1])
@@ -1133,11 +960,7 @@
         #  fixme -- adding a "pop" method to PolygonSet might be better
         #      or a gnome_map_data object...
 
-<<<<<<< HEAD
         land_polys = PolygonSet()  # and lakes....
-=======
-        just_land = PolygonSet()  # and lakes....
->>>>>>> 00726fa7
         spillable_area = PolygonSet()
 
         for p in polygons:
@@ -1147,20 +970,12 @@
             elif p.metadata[1].lower() == 'map bounds':
                 map_bounds = p
             else:
-<<<<<<< HEAD
                 land_polys.append(p)
-=======
-                just_land.append(p)
->>>>>>> 00726fa7
 
         # now draw the raster map with a map_canvas:
         # determine the size:
 
-<<<<<<< HEAD
         BB = land_polys.bounding_box
-=======
-        BB = just_land.bounding_box
->>>>>>> 00726fa7
 
         # create spillable area and  bounds if they weren't in the BNA
         if map_bounds is None:
@@ -1176,10 +991,7 @@
         # versus what the user entered. if this is within spillable_area for
         # BNA, then include it? else ignore
         #spillable_area = kwargs.pop('spillable_area', spillable_area)
-<<<<<<< HEAD
-
-=======
->>>>>>> 00726fa7
+
         spillable_area = kwargs.pop('spillable_area', spillable_area)
         map_bounds = kwargs.pop('map_bounds', map_bounds)
 
@@ -1188,7 +1000,6 @@
 
         aspect_ratio = (np.cos(BB.Center[1] * np.pi / 180) *
                         (BB.Width / BB.Height))
-<<<<<<< HEAD
 
         w = int(np.sqrt(raster_size * aspect_ratio))
         h = int(raster_size / w)
@@ -1373,38 +1184,15 @@
 
         bitmap_array = canvas.back_asarray()
 
-=======
-        w = int(np.sqrt(raster_size * aspect_ratio))
-        h = int(raster_size / w)
-
-        canvas = BW_MapCanvas((w, h), land_polygons=just_land)
-        canvas.draw_background()
-
-        # canvas.save_background("raster_map_test.png")
-
-        # # get the bitmap as a numpy array:
-
-        bitmap_array = canvas.as_array()
-
-        # __init__ the  RasterMap
-
-        # hours
->>>>>>> 00726fa7
         RasterMap.__init__(self,
                            bitmap_array,
                            canvas.projection,
                            map_bounds=map_bounds,
                            spillable_area=spillable_area,
-<<<<<<< HEAD
                            land_polys=land_polys
                            **kwargs)
         return None
 
-=======
-                           **kwargs)
-
-        return None
->>>>>>> 00726fa7
 
 
 def map_from_rectangular_grid(mask, lon, lat, refine=1, **kwargs):
@@ -1567,9 +1355,5 @@
     return gnome.map.RasterMap(bitmap_array,
                                proj,
                                refloat_halflife=refloat_halflife,
-<<<<<<< HEAD
                                )
-    
-=======
-                               )
->>>>>>> 00726fa7
+    