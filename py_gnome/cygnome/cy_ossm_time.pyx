--- conflicted
+++ resolved
@@ -14,23 +14,6 @@
     def __cinit__(self):
        self.time_dep = new OSSMTimeValue_c(NULL)
 
-<<<<<<< HEAD
-        """
-        units:
-
-        kKnots = 1
-        kMetersPerSec = 2
-        kMilesPerHour = 3
-
-	"""
-
-        cdef TimeValuePairH time_val_hdl
-        cdef short tmp_size = sizeof(TimeValuePair)
-        memcpy(time_val_hdl, <char *>deref(time_vals.data), time_vals.size*tmp_size)
-        self.time_dep = new OSSMTimeValue_c(NULL, time_val_hdl, units)
-        
-=======
->>>>>>> ce40a05a
     def __dealloc__(self):
         del self.time_dep
     
