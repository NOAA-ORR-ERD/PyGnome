##########
Installing
##########

As PyGNOME is under active development, it is usually best to install it from the source code. This also provides access to the code for examples, and to examine it in order to better understand it and potentially customize it.

The source can be found on gitHub here:

https://github.com/NOAA-ORR-ERD/PyGnome

You can either "clone" the repository with git (recommended), or download a zip file of the source code.

<<<<<<< HEAD
You will want to use the "production" branch, unless you need the very latest, untested, version of the code.


=======
>>>>>>> a086ba89
Installing from Source:
#######################

PyGNOME consists of compiled C++ code (`libgnome`), compiled Cython code (`*.pyx` files), and compiled Python extensions.

Currently, the only option is to install from the source code, which requires an appropriate compiler. At this time, NOAA is not maintaining current binaries.

PyGNOME depends on a number of third party packages -- the complete list can be found in the various `conda_requirements.txt` files.

There are many dependencies that can be hard to build, so the easiest way is to use the conda package manager, but you can do it by hand as well -- see below.


.. include:: ../../../Installing.rst

.. include:: ../../../Install_without_conda.rst



<|MERGE_RESOLUTION|>--- conflicted
+++ resolved
@@ -10,12 +10,6 @@
 
 You can either "clone" the repository with git (recommended), or download a zip file of the source code.
 
-<<<<<<< HEAD
-You will want to use the "production" branch, unless you need the very latest, untested, version of the code.
-
-
-=======
->>>>>>> a086ba89
 Installing from Source:
 #######################
 
