# Documents the conda packages required for PyGnome
#
#  This should be the minimal conda install to run PyGNOME
#  See:
#    conda_requirements_build.txt for build requirements
#    conda_requirements_test for testing requirements
#    conda_requirements_docs.txt requirements for building the sphinx docs

#  install with:
#    conda install --file conda_requirements.txt
#
#  or create an environmemnt:
#    conda create -n gnome python=3.10 --file conda_requirements.txt
#   (python version is not specified in the conda_requirements file)
# if you want a full development environment,
# you can install the whole thing at once:
#
# conda create -n gnome python=3.10 --file conda_requirements.txt --file conda_requirements_build.txt --file conda_requirements_test.txt --file conda_requirements_docs.txt


# These packages should all be in one of the following channels:
# defaults
# conda-forge

# it'll probably work with 3.9 -- 3.11, but CI is testing with 3.10

python>=3.9,<=3.12

## System libs
colander <2
progressbar
psutil
python-dateutil
pyzmq
# Needed for multiprocessing, which is currently broken
# pyzmq
# tornado
# tblib

## Base numerical libs
<<<<<<< HEAD
numpy <2
=======
numpy >=1.24,<2
>>>>>>> d263aeac
scipy

## Modeling libs
gsw
netCDF4
trimesh

## Spatial Libs
geojson
geopandas
mapbox_earcut
pyogrio
pyproj
shapely

# NOAA maintained packages
gridded>=0.6.5
pynucos=3.2.*
cell_tree2d
py_gd>=2.2
adios_db>=1.1<|MERGE_RESOLUTION|>--- conflicted
+++ resolved
@@ -38,11 +38,7 @@
 # tblib
 
 ## Base numerical libs
-<<<<<<< HEAD
-numpy <2
-=======
 numpy >=1.24,<2
->>>>>>> d263aeac
 scipy
 
 ## Modeling libs
